import React from 'react';
import PropTypes from 'prop-types';
import { Redirect, Route, Switch, withRouter } from 'react-router-dom';
// import Login from './Login';
import Login from '../../MyEMS/auth/basic/Login';
// import Logout from './Logout';
import Logout from '../../MyEMS/auth/basic/Logout';
import Registration from './Registration';
// import ForgotPassword from './ForgotPassword';
import ForgotPassword from '../../MyEMS/auth/basic/ForgotPassword';
import PasswordReset from './PasswordReset';
// import ConfirmMail from './ConfirmMail';
import ConfirmMail from '../../MyEMS/auth/basic/ConfirmMail';
import LockScreen from './LockScreen';
import ChangePassword from '../../MyEMS/auth/basic/ChangePassword';
<<<<<<< HEAD
import RegisterAccount from '../../MyEMS/auth/basic/RegisterAccount';
import SentRegisterEmailMessage from '../../MyEMS/auth/basic/SentRegisterEmailMessage';
=======
import SentForgotPasswordEmailMessage from '../../MyEMS/auth/basic/SentForgotPasswordEmailMessage';
>>>>>>> 7fb43a19

const AuthBasicRoutes = ({ match: { url } }) => (
  <Switch>
    <Route path={`${url}/login`} exact component={Login} />
    <Route path={`${url}/logout`} exact component={Logout} />
    <Route path={`${url}/register`} exact component={Registration} />
    <Route path={`${url}/sent-Forgot-email`} exact component={SentForgotPasswordEmailMessage} />
    <Route path={`${url}/confirm-mail`} exact component={ConfirmMail} />
    <Route path={`${url}/password-reset`} exact component={PasswordReset} />
    <Route path={`${url}/lock-screen`} exact component={LockScreen} />
    <Route path={`${url}/change-password`} exact component={ChangePassword} />
<<<<<<< HEAD
    <Route path={`${url}/register-account`} exact component={RegisterAccount} />
    <Route path={`${url}/sent-register-email`} exact component={SentRegisterEmailMessage} />

=======
    <Route pash={`${url}/Forgot-password`} exact component={ForgotPassword}/>
    
>>>>>>> 7fb43a19
    {/*Redirect*/}
    <Redirect to="/errors/404" />
  </Switch>
);

AuthBasicRoutes.propTypes = { match: PropTypes.object.isRequired };

export default withRouter(AuthBasicRoutes);<|MERGE_RESOLUTION|>--- conflicted
+++ resolved
@@ -13,12 +13,8 @@
 import ConfirmMail from '../../MyEMS/auth/basic/ConfirmMail';
 import LockScreen from './LockScreen';
 import ChangePassword from '../../MyEMS/auth/basic/ChangePassword';
-<<<<<<< HEAD
 import RegisterAccount from '../../MyEMS/auth/basic/RegisterAccount';
 import SentRegisterEmailMessage from '../../MyEMS/auth/basic/SentRegisterEmailMessage';
-=======
-import SentForgotPasswordEmailMessage from '../../MyEMS/auth/basic/SentForgotPasswordEmailMessage';
->>>>>>> 7fb43a19
 
 const AuthBasicRoutes = ({ match: { url } }) => (
   <Switch>
@@ -30,14 +26,9 @@
     <Route path={`${url}/password-reset`} exact component={PasswordReset} />
     <Route path={`${url}/lock-screen`} exact component={LockScreen} />
     <Route path={`${url}/change-password`} exact component={ChangePassword} />
-<<<<<<< HEAD
     <Route path={`${url}/register-account`} exact component={RegisterAccount} />
     <Route path={`${url}/sent-register-email`} exact component={SentRegisterEmailMessage} />
 
-=======
-    <Route pash={`${url}/Forgot-password`} exact component={ForgotPassword}/>
-    
->>>>>>> 7fb43a19
     {/*Redirect*/}
     <Redirect to="/errors/404" />
   </Switch>
