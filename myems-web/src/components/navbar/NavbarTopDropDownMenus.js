--- conflicted
+++ resolved
@@ -74,10 +74,7 @@
     let user_uuid = getCookieValue('user_uuid');
     let token = getCookieValue('token');
     if(checkEmpty(token)|| checkEmpty(user_uuid)) return;
-<<<<<<< HEAD
-=======
 
->>>>>>> dde95750
     fetch(APIBaseURL + '/menus/web', {
       method: 'GET',
       headers: {
