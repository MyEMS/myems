import React, { Fragment, useEffect, useState, useContext } from 'react';
import {
  Breadcrumb,
  BreadcrumbItem,
  Row,
  Col,
  Card,
  CardBody,
  Button,
  ButtonGroup,
  Form,
  FormGroup,
  Input,
  Label,
  CustomInput,
  Spinner
} from 'reactstrap';
import CountUp from 'react-countup';
import moment from 'moment';
import loadable from '@loadable/component';
import Cascader from 'rc-cascader';
import CardSummary from '../common/CardSummary';
import MultiTrendChart from '../common/MultiTrendChart';
import LineChart from '../common/LineChart';
import SharePie from '../common/SharePie';
import { getCookieValue, createCookie } from '../../../helpers/utils';
import withRedirect from '../../../hoc/withRedirect';
import { withTranslation } from 'react-i18next';
import { toast } from 'react-toastify';
import ButtonIcon from '../../common/ButtonIcon';
import { APIBaseURL } from '../../../config';
import {v4 as uuid} from 'uuid';
import { periodTypeOptions } from '../common/PeriodTypeOptions';
import { comparisonTypeOptions } from '../common/ComparisonTypeOptions';
import DateRangePickerWrapper from '../common/DateRangePickerWrapper';
import { endOfDay} from 'date-fns';
import AppContext from '../../../context/Context';

const ChildSpacesTable = loadable(() => import('../common/ChildSpacesTable'));
const DetailedDataTable = loadable(() => import('../common/DetailedDataTable'));

const SpaceEnergyCategory = ({ setRedirect, setRedirectUrl, t }) => {
  let current_moment = moment();
  useEffect(() => {
    let is_logged_in = getCookieValue('is_logged_in');
    let user_name = getCookieValue('user_name');
    let user_display_name = getCookieValue('user_display_name');
    let user_uuid = getCookieValue('user_uuid');
    let token = getCookieValue('token');
    if (is_logged_in === null || !is_logged_in) {
      setRedirectUrl(`/authentication/basic/login`);
      setRedirect(true);
    } else {
      //update expires time of cookies
      createCookie('is_logged_in', true, 1000 * 60 * 60 * 8);
      createCookie('user_name', user_name, 1000 * 60 * 60 * 8);
      createCookie('user_display_name', user_display_name, 1000 * 60 * 60 * 8);
      createCookie('user_uuid', user_uuid, 1000 * 60 * 60 * 8);
      createCookie('token', token, 1000 * 60 * 60 * 8);
    }
  });


  // State
  // Query Parameters
  const [selectedSpaceName, setSelectedSpaceName] = useState(undefined);
  const [selectedSpaceID, setSelectedSpaceID] = useState(undefined);
  const [comparisonType, setComparisonType] = useState('month-on-month');
  const [periodType, setPeriodType] = useState('daily');
  const [cascaderOptions, setCascaderOptions] = useState(undefined);
  const [basePeriodDateRange, setBasePeriodDateRange] = useState([current_moment.clone().subtract(1, 'months').startOf('month').toDate(), current_moment.clone().subtract(1, 'months').toDate()]);
  const [basePeriodDateRangePickerDisabled, setBasePeriodDateRangePickerDisabled] = useState(true);
  const [reportingPeriodDateRange, setReportingPeriodDateRange] = useState([current_moment.clone().startOf('month').toDate(), current_moment.toDate()]);
  const dateRangePickerLocale = {
    sunday: t('sunday'),
    monday: t('monday'),
    tuesday: t('tuesday'),
    wednesday: t('wednesday'),
    thursday: t('thursday'),
    friday: t('friday'),
    saturday: t('saturday'),
    ok: t('ok'),
    today: t('today'),
    yesterday: t('yesterday'),
    hours: t('hours'),
    minutes: t('minutes'),
    seconds: t('seconds'),
    last7Days: t('last7Days'),
    formattedMonthPattern: 'yyyy-MM-dd'
  };
  const dateRangePickerStyle = { display: 'block', zIndex: 10};
  const { language } = useContext(AppContext);

  // buttons
  const [submitButtonDisabled, setSubmitButtonDisabled] = useState(true);
  const [spinnerHidden, setSpinnerHidden] = useState(true);
  const [exportButtonHidden, setExportButtonHidden] = useState(true);

  //Results
  const [timeOfUseShareData, setTimeOfUseShareData] = useState([]);
  const [TCEShareData, setTCEShareData] = useState([]);
  const [TCO2EShareData, setTCO2EShareData] = useState([]);

  const [cardSummaryList, setCardSummaryList] = useState([]);
  const [totalInTCE, setTotalInTCE] = useState({});
  const [totalInTCO2E, setTotalInTCO2E] = useState({});
  const [childSpaceProportionList, setChildSpaceProportionList] = useState([]);

  const [spaceBaseAndReportingNames, setSpaceBaseAndReportingNames] = useState({"a0":""});
  const [spaceBaseAndReportingUnits, setSpaceBaseAndReportingUnits] = useState({"a0":"()"});

  const [spaceBaseLabels, setSpaceBaseLabels] = useState({});
  const [spaceBaseData, setSpaceBaseData] = useState({});
  const [spaceBaseSubtotals, setSpaceBaseSubtotals] = useState({"a0": (0).toFixed(2)});

  const [spaceReportingLabels, setSpaceReportingLabels] = useState({});
  const [spaceReportingData, setSpaceReportingData] = useState({});
  const [spaceReportingSubtotals, setSpaceReportingSubtotals] = useState({"a0": (0).toFixed(2)});

  const [spaceReportingRates, setSpaceReportingRates] = useState({});
  const [spaceReportingOptions, setSpaceReportingOptions] = useState([]);

  const [parameterLineChartLabels, setParameterLineChartLabels] = useState([]);
  const [parameterLineChartData, setParameterLineChartData] = useState({});
  const [parameterLineChartOptions, setParameterLineChartOptions] = useState([]);

  const [detailedDataTableData, setDetailedDataTableData] = useState([]);
  const [detailedDataTableColumns, setDetailedDataTableColumns] = useState([{dataField: 'startdatetime', text: t('Datetime'), sort: true}]);

  const [childSpacesTableData, setChildSpacesTableData] = useState([]);
  const [childSpacesTableColumns, setChildSpacesTableColumns] = useState([{dataField: 'name', text: t('Child Spaces'), sort: true }]);
  const [excelBytesBase64, setExcelBytesBase64] = useState(undefined);

  useEffect(() => {
    let isResponseOK = false;
    fetch(APIBaseURL + '/spaces/tree', {
      method: 'GET',
      headers: {
        "Content-type": "application/json",
        "User-UUID": getCookieValue('user_uuid'),
        "Token": getCookieValue('token')
      },
      body: null,

    }).then(response => {
      console.log(response);
      if (response.ok) {
        isResponseOK = true;
        // enable submit button
        setSubmitButtonDisabled(false);
      }
      return response.json();
    }).then(json => {
      console.log(json);
      if (isResponseOK) {
        // rename keys
        json = JSON.parse(JSON.stringify([json]).split('"id":').join('"value":').split('"name":').join('"label":'));
        setCascaderOptions(json);
        setSelectedSpaceName([json[0]].map(o => o.label));
        setSelectedSpaceID([json[0]].map(o => o.value));
      } else {
        toast.error(t(json.description));
      }
    }).catch(err => {
      console.log(err);
    });

  }, []);

  const labelClasses = 'ls text-uppercase text-600 font-weight-semi-bold mb-0';

  let onSpaceCascaderChange = (value, selectedOptions) => {
    console.log(value, selectedOptions);
    setSelectedSpaceName(selectedOptions.map(o => o.label).join('/'));
    setSelectedSpaceID(value[value.length - 1]);
  }

  let onComparisonTypeChange = ({ target }) => {
    console.log(target.value);
    setComparisonType(target.value);
    if (target.value === 'year-over-year') {
      setBasePeriodDateRangePickerDisabled(true);
      setBasePeriodDateRange([moment(reportingPeriodDateRange[0]).subtract(1, 'years').toDate(),
        moment(reportingPeriodDateRange[1]).subtract(1, 'years').toDate()]);
    } else if (target.value === 'month-on-month') {
      setBasePeriodDateRangePickerDisabled(true);
      setBasePeriodDateRange([moment(reportingPeriodDateRange[0]).subtract(1, 'months').toDate(),
        moment(reportingPeriodDateRange[1]).subtract(1, 'months').toDate()]);
    } else if (target.value === 'free-comparison') {
      setBasePeriodDateRangePickerDisabled(false);
    } else if (target.value === 'none-comparison') {
      setBasePeriodDateRange([null, null]);
      setBasePeriodDateRangePickerDisabled(true);
    }
  };

  // Callback fired when value changed
  let onBasePeriodChange = (DateRange) => {
    if(DateRange == null) {
      setBasePeriodDateRange([null, null]);
    } else {
      if (moment(DateRange[1]).format('HH:mm:ss') == '00:00:00') {
        // if the user did not change time value, set the default time to the end of day
        DateRange[1] = endOfDay(DateRange[1]);
      }
      setBasePeriodDateRange([DateRange[0], DateRange[1]]);
    }
  };

  // Callback fired when value changed
  let onReportingPeriodChange = (DateRange) => {
    if(DateRange == null) {
      setReportingPeriodDateRange([null, null]);
    } else {
      if (moment(DateRange[1]).format('HH:mm:ss') == '00:00:00') {
        // if the user did not change time value, set the default time to the end of day
        DateRange[1] = endOfDay(DateRange[1]);
      }
      setReportingPeriodDateRange([DateRange[0], DateRange[1]]);
      if (comparisonType === 'year-over-year') {
        setBasePeriodDateRange([moment(DateRange[0]).clone().subtract(1, 'years').toDate(), moment(DateRange[1]).clone().subtract(1, 'years').toDate()]);
      } else if (comparisonType === 'month-on-month') {
        setBasePeriodDateRange([moment(DateRange[0]).clone().subtract(1, 'months').toDate(), moment(DateRange[1]).clone().subtract(1, 'months').toDate()]);
      }
    }
  };

  // Callback fired when value clean
  let onBasePeriodClean = event => {
    setBasePeriodDateRange([null, null]);
  };

  // Callback fired when value clean
  let onReportingPeriodClean = event => {
    setReportingPeriodDateRange([null, null]);
  };

  // Handler
  const handleSubmit = e => {
    e.preventDefault();
    console.log('handleSubmit');
    console.log(selectedSpaceID);
    console.log(comparisonType);
    console.log(periodType);
    console.log(basePeriodDateRange[0] != null ? moment(basePeriodDateRange[0]).format('YYYY-MM-DDTHH:mm:ss') : null)
    console.log(basePeriodDateRange[1] != null ? moment(basePeriodDateRange[1]).format('YYYY-MM-DDTHH:mm:ss') : null)
    console.log(moment(reportingPeriodDateRange[0]).format('YYYY-MM-DDTHH:mm:ss'))
    console.log(moment(reportingPeriodDateRange[1]).format('YYYY-MM-DDTHH:mm:ss'));

    // disable submit button
    setSubmitButtonDisabled(true);
    // show spinner
    setSpinnerHidden(false);
    // hide export button
    setExportButtonHidden(true)

    // Reinitialize tables
    setDetailedDataTableData([]);
    setChildSpacesTableData([]);

    let isResponseOK = false;
    fetch(APIBaseURL + '/reports/spaceenergycategory?' +
      'spaceid=' + selectedSpaceID +
      '&comparisontype=' + comparisonType +
      '&periodtype=' + periodType +
      '&baseperiodstartdatetime=' + (basePeriodDateRange[0] != null ? moment(basePeriodDateRange[0]).format('YYYY-MM-DDTHH:mm:ss') : '') +
      '&baseperiodenddatetime=' + (basePeriodDateRange[1] != null ? moment(basePeriodDateRange[1]).format('YYYY-MM-DDTHH:mm:ss') : '') +
      '&reportingperiodstartdatetime=' + moment(reportingPeriodDateRange[0]).format('YYYY-MM-DDTHH:mm:ss') +
      '&reportingperiodenddatetime=' + moment(reportingPeriodDateRange[1]).format('YYYY-MM-DDTHH:mm:ss') +
      '&language=' + language, {
      method: 'GET',
      headers: {
        "Content-type": "application/json",
        "User-UUID": getCookieValue('user_uuid'),
        "Token": getCookieValue('token')
      },
      body: null,

    }).then(response => {
      if (response.ok) {
        isResponseOK = true;
      }
      return response.json();
    }).then(json => {
      if (isResponseOK) {
        console.log(json);

        let cardSummaryArray = []
        json['reporting_period']['names'].forEach((currentValue, index) => {
          let cardSummaryItem = {}
          cardSummaryItem['name'] = json['reporting_period']['names'][index];
          cardSummaryItem['unit'] = json['reporting_period']['units'][index];
          cardSummaryItem['subtotal'] = json['reporting_period']['subtotals'][index];
          cardSummaryItem['increment_rate'] = parseFloat(json['reporting_period']['increment_rates'][index] * 100).toFixed(2) + "%";
          cardSummaryItem['subtotal_per_unit_area'] = json['reporting_period']['subtotals_per_unit_area'][index];
          cardSummaryArray.push(cardSummaryItem);
        });
        setCardSummaryList(cardSummaryArray);

        let timeOfUseArray = [];
        json['reporting_period']['energy_category_ids'].forEach((currentValue, index) => {
          if(currentValue === 1) {
            // energy_category_id 1 electricity
            let timeOfUseItem = {}
            timeOfUseItem['id'] = 1;
            timeOfUseItem['name'] =  t('Top-Peak');
            timeOfUseItem['value'] = json['reporting_period']['toppeaks'][index];
            timeOfUseItem['color'] = "#"+((1<<24)*Math.random()|0).toString(16);
            timeOfUseArray.push(timeOfUseItem);

            timeOfUseItem = {}
            timeOfUseItem['id'] = 2;
            timeOfUseItem['name'] =  t('On-Peak');
            timeOfUseItem['value'] = json['reporting_period']['onpeaks'][index];
            timeOfUseItem['color'] = "#"+((1<<24)*Math.random()|0).toString(16);
            timeOfUseArray.push(timeOfUseItem);

            timeOfUseItem = {}
            timeOfUseItem['id'] = 3;
            timeOfUseItem['name'] =  t('Mid-Peak');
            timeOfUseItem['value'] = json['reporting_period']['midpeaks'][index];
            timeOfUseItem['color'] = "#"+((1<<24)*Math.random()|0).toString(16);
            timeOfUseArray.push(timeOfUseItem);

            timeOfUseItem = {}
            timeOfUseItem['id'] = 4;
            timeOfUseItem['name'] =  t('Off-Peak');
            timeOfUseItem['value'] = json['reporting_period']['offpeaks'][index];
            timeOfUseItem['color'] = "#"+((1<<24)*Math.random()|0).toString(16);
            timeOfUseArray.push(timeOfUseItem);
          }
        });
        setTimeOfUseShareData(timeOfUseArray);


        let totalInTCE = {};
        totalInTCE['value'] = json['reporting_period']['total_in_kgce'] / 1000; // convert from kg to t
        totalInTCE['increment_rate'] = parseFloat(json['reporting_period']['increment_rate_in_kgce'] * 100).toFixed(2) + "%";
        totalInTCE['value_per_unit_area'] = json['reporting_period']['total_in_kgce_per_unit_area'] / 1000; // convert from kg to t
        setTotalInTCE(totalInTCE);

        let totalInTCO2E = {};
        totalInTCO2E['value'] = json['reporting_period']['total_in_kgco2e'] / 1000; // convert from kg to t
        totalInTCO2E['increment_rate'] = parseFloat(json['reporting_period']['increment_rate_in_kgco2e'] * 100).toFixed(2) + "%";
        totalInTCO2E['value_per_unit_area'] = json['reporting_period']['total_in_kgco2e_per_unit_area'] / 1000; // convert from kg to t
        setTotalInTCO2E(totalInTCO2E);

        let TCEDataArray = [];
        json['reporting_period']['names'].forEach((currentValue, index) => {
          let TCEDataItem = {}
          TCEDataItem['id'] = index;
          TCEDataItem['name'] = currentValue;
          TCEDataItem['value'] = json['reporting_period']['subtotals_in_kgce'][index] / 1000; // convert from kg to t
          TCEDataItem['color'] = "#"+((1<<24)*Math.random()|0).toString(16);
          TCEDataArray.push(TCEDataItem);
        });
        setTCEShareData(TCEDataArray);

        let TCO2EDataArray = [];
        json['reporting_period']['names'].forEach((currentValue, index) => {
          let TCO2EDataItem = {}
          TCO2EDataItem['id'] = index;
          TCO2EDataItem['name'] = currentValue;
          TCO2EDataItem['value'] = json['reporting_period']['subtotals_in_kgco2e'][index] / 1000; // convert from kg to t
          TCO2EDataItem['color'] = "#"+((1<<24)*Math.random()|0).toString(16);
          TCO2EDataArray.push(TCO2EDataItem);
        });
        setTCO2EShareData(TCO2EDataArray);

        let childSpaceProportionArray = [];
        json['child_space']['energy_category_names'].forEach((currentValue, energyCategoryIndex) => {
          if (json['child_space']['child_space_names_array'][energyCategoryIndex].length > 0) {
            let childSpaceProportionItem = {}
            childSpaceProportionItem['data'] = []
            json['child_space']['child_space_names_array'][energyCategoryIndex].forEach((currentSpaceName, spaceIndex) => {
              let childSpaceProportionItemDataItem = {}
              childSpaceProportionItemDataItem['id'] = spaceIndex;
              childSpaceProportionItemDataItem['name'] = currentSpaceName;
              childSpaceProportionItemDataItem['value'] = json['child_space']['subtotals_array'][energyCategoryIndex][spaceIndex];
              childSpaceProportionItemDataItem['color'] = "#"+((1<<24)*Math.random()|0).toString(16);
              childSpaceProportionItem['data'].push(childSpaceProportionItemDataItem);
            });

            childSpaceProportionItem['name'] = json['child_space']['energy_category_names'][energyCategoryIndex];
            childSpaceProportionItem['unit'] = json['child_space']['units'][energyCategoryIndex];
            childSpaceProportionArray.push(childSpaceProportionItem);
          };
        });
        setChildSpaceProportionList(childSpaceProportionArray);

        let base_timestamps = {}
        json['base_period']['timestamps'].forEach((currentValue, index) => {
          base_timestamps['a' + index] = currentValue;
        });
        setSpaceBaseLabels(base_timestamps)

        let base_values = {}
        json['base_period']['values'].forEach((currentValue, index) => {
          base_values['a' + index] = currentValue;
        });
        setSpaceBaseData(base_values)

        /*
        * Tip:
        *     base_names === reporting_names
        *     base_units === reporting_units
        * */

        let base_and_reporting_names = {}
        json['reporting_period']['names'].forEach((currentValue, index) => {
          base_and_reporting_names['a' + index] = currentValue;
        });
        setSpaceBaseAndReportingNames(base_and_reporting_names)

        let base_and_reporting_units = {}
        json['reporting_period']['units'].forEach((currentValue, index) => {
          base_and_reporting_units['a' + index] = "("+currentValue+")";
        });
        setSpaceBaseAndReportingUnits(base_and_reporting_units)

        let base_subtotals = {}
        json['base_period']['subtotals'].forEach((currentValue, index) => {
          base_subtotals['a' + index] = currentValue;
        });
        setSpaceBaseSubtotals(base_subtotals)

        let reporting_timestamps = {}
        json['reporting_period']['timestamps'].forEach((currentValue, index) => {
          reporting_timestamps['a' + index] = currentValue;
        });
        setSpaceReportingLabels(reporting_timestamps);

        let reporting_values = {}
        json['reporting_period']['values'].forEach((currentValue, index) => {
          reporting_values['a' + index] = currentValue;
        });
        setSpaceReportingData(reporting_values);

        let reporting_subtotals = {}
        json['reporting_period']['subtotals'].forEach((currentValue, index) => {
          reporting_subtotals['a' + index] = currentValue.toFixed(2);
        });
        setSpaceReportingSubtotals(reporting_subtotals);

        let rates = {}
        json['reporting_period']['rates'].forEach((currentValue, index) => {
          let currentRate = Array();
          currentValue.forEach((rate) => {
            currentRate.push(rate ? parseFloat(rate * 100).toFixed(2) : '0.00');
          });
          rates['a' + index] = currentRate;
        });
        setSpaceReportingRates(rates)

        let options = Array();
        json['reporting_period']['names'].forEach((currentValue, index) => {
          let unit = json['reporting_period']['units'][index];
          options.push({ 'value': 'a' + index, 'label': currentValue + ' (' + unit + ')'});
        });
        setSpaceReportingOptions(options);

        let timestamps = {}
        json['parameters']['timestamps'].forEach((currentValue, index) => {
          timestamps['a' + index] = currentValue;
        });
        setParameterLineChartLabels(timestamps);

        let values = {}
        json['parameters']['values'].forEach((currentValue, index) => {
          values['a' + index] = currentValue;
        });
        setParameterLineChartData(values);

        let names = Array();
        json['parameters']['names'].forEach((currentValue, index) => {

          names.push({ 'value': 'a' + index, 'label': currentValue });
        });
        setParameterLineChartOptions(names);

        if(comparisonType == 'none-comparison') {
          let detailed_value_list = [];
          if (json['reporting_period']['timestamps'].length > 0) {
            json['reporting_period']['timestamps'][0].forEach((currentTimestamp, timestampIndex) => {
              let detailed_value = {};
              detailed_value['id'] = timestampIndex;
              detailed_value['startdatetime'] = currentTimestamp;
              json['reporting_period']['values'].forEach((currentValue, energyCategoryIndex) => {
                detailed_value['a' + energyCategoryIndex] = json['reporting_period']['values'][energyCategoryIndex][timestampIndex];
              });
              detailed_value_list.push(detailed_value);
            });
          };

          let detailed_value = {};
          detailed_value['id'] = detailed_value_list.length;
          detailed_value['startdatetime'] = t('Subtotal');
          json['reporting_period']['subtotals'].forEach((currentValue, index) => {
              detailed_value['a' + index] = currentValue;
            });
          detailed_value_list.push(detailed_value);
          setTimeout( () => {
            setDetailedDataTableData(detailed_value_list);
          }, 0)

          let detailed_column_list = [];
          detailed_column_list.push({
            dataField: 'startdatetime',
            text: t('Datetime'),
            sort: true
          })
          json['reporting_period']['names'].forEach((currentValue, index) => {
            let unit = json['reporting_period']['units'][index];
            detailed_column_list.push({
              dataField: 'a' + index,
              text: currentValue + ' (' + unit + ')',
              sort: true,
              formatter: function (decimalValue) {
                if (typeof decimalValue === 'number') {
                  return decimalValue.toFixed(2);
                } else {
                  return null;
                }
              }
            })
          });
          setDetailedDataTableColumns(detailed_column_list);
        } else {
          /*
          * Tip:
          *     json['base_period']['names'] ===  json['reporting_period']['names']
          *     json['base_period']['units'] ===  json['reporting_period']['units']
          * */
          let detailed_column_list = [];
          detailed_column_list.push({
            dataField: 'basePeriodDatetime',
            text: t('Base Period') + ' - ' + t('Datetime'),
            sort: true
          })

          json['base_period']['names'].forEach((currentValue, index) => {
            let unit = json['base_period']['units'][index];
            detailed_column_list.push({
              dataField: 'a' + index,
              text: t('Base Period') + ' - ' + currentValue + ' (' + unit + ')',
              sort: true,
              formatter: function (decimalValue) {
                if (typeof decimalValue === 'number') {
                  return decimalValue.toFixed(2);
                } else {
                  return null;
                }
              }
            })
          });

          detailed_column_list.push({
            dataField: 'reportingPeriodDatetime',
            text: t('Reporting Period') + ' - ' + t('Datetime'),
            sort: true
          })

          json['reporting_period']['names'].forEach((currentValue, index) => {
            let unit = json['reporting_period']['units'][index];
            detailed_column_list.push({
              dataField: 'b' + index,
              text: t('Reporting Period') + ' - ' + currentValue + ' (' + unit + ')',
              sort: true,
              formatter: function (decimalValue) {
                if (typeof decimalValue === 'number') {
                  return decimalValue.toFixed(2);
                } else {
                  return null;
                }
              }
            })
          });
          setDetailedDataTableColumns(detailed_column_list);

          let detailed_value_list = [];
          if (json['base_period']['timestamps'].length > 0 || json['reporting_period']['timestamps'].length > 0) {
            const max_timestamps_length = json['base_period']['timestamps'][0].length >= json['reporting_period']['timestamps'][0].length?
                json['base_period']['timestamps'][0].length : json['reporting_period']['timestamps'][0].length;
            for (let index = 0; index < max_timestamps_length; index++) {
              let detailed_value = {};
              detailed_value['id'] = index;
              detailed_value['basePeriodDatetime'] = index < json['base_period']['timestamps'][0].length? json['base_period']['timestamps'][0][index] : null;
              json['base_period']['values'].forEach((currentValue, energyCategoryIndex) => {
                detailed_value['a' + energyCategoryIndex] = index < json['base_period']['values'][energyCategoryIndex].length? json['base_period']['values'][energyCategoryIndex][index] : null;
              });
              detailed_value['reportingPeriodDatetime'] = index < json['reporting_period']['timestamps'][0].length? json['reporting_period']['timestamps'][0][index] : null;
              json['reporting_period']['values'].forEach((currentValue, energyCategoryIndex) => {
                detailed_value['b' + energyCategoryIndex] = index < json['reporting_period']['values'][energyCategoryIndex].length? json['reporting_period']['values'][energyCategoryIndex][index] : null;
              });
              detailed_value_list.push(detailed_value);
            }

            let detailed_value = {};
            detailed_value['id'] = detailed_value_list.length;
            detailed_value['basePeriodDatetime'] = t('Subtotal');
            json['base_period']['subtotals'].forEach((currentValue, index) => {
              detailed_value['a' + index] = currentValue;
            });
            detailed_value['reportingPeriodDatetime'] = t('Subtotal');
            json['reporting_period']['subtotals'].forEach((currentValue, index) => {
              detailed_value['b' + index] = currentValue;
            });
            detailed_value_list.push(detailed_value);
            setTimeout( () => {
              setDetailedDataTableData(detailed_value_list);
            }, 0)
          }
        }

        let child_space_value_list = [];
        if (json['child_space']['child_space_names_array'].length > 0) {
          json['child_space']['child_space_names_array'][0].forEach((currentSpaceName, spaceIndex) => {
            let child_space_value = {};
            child_space_value['id'] = spaceIndex;
            child_space_value['name'] = currentSpaceName;
            json['child_space']['energy_category_names'].forEach((currentValue, energyCategoryIndex) => {
              child_space_value['a' + energyCategoryIndex] = json['child_space']['subtotals_array'][energyCategoryIndex][spaceIndex];
            });
            child_space_value_list.push(child_space_value);
          });
        };

        setChildSpacesTableData(child_space_value_list);

        let child_space_column_list = [];
        child_space_column_list.push({
          dataField: 'name',
          text: t('Child Spaces'),
          sort: true
        });
        json['child_space']['energy_category_names'].forEach((currentValue, index) => {
          let unit = json['child_space']['units'][index];
          child_space_column_list.push({
            dataField: 'a' + index,
            text: currentValue + ' (' + unit + ')',
            sort: true,
            formatter: function (decimalValue) {
              if (typeof decimalValue === 'number') {
                return decimalValue.toFixed(2);
              } else {
                return null;
              }
            }
          });
        });

        setChildSpacesTableColumns(child_space_column_list);

        setExcelBytesBase64(json['excel_bytes_base64']);

        // enable submit button
        setSubmitButtonDisabled(false);
        // hide spinner
        setSpinnerHidden(true);
        // show export button
        setExportButtonHidden(false)

      } else {
        toast.error(t(json.description))
      }
    }).catch(err => {
      console.log(err);
    });
  };

  const handleExport = e => {
    e.preventDefault();
    const mimeType='application/vnd.openxmlformats-officedocument.spreadsheetml.sheet'
    const fileName = 'spaceenergycategory.xlsx'
    var fileUrl = "data:" + mimeType + ";base64," + excelBytesBase64;
    fetch(fileUrl)
        .then(response => response.blob())
        .then(blob => {
            var link = window.document.createElement("a");
            link.href = window.URL.createObjectURL(blob, { type: mimeType });
            link.download = fileName;
            document.body.appendChild(link);
            link.click();
            document.body.removeChild(link);
        });
  };

  return (
    <Fragment>
      <div>
        <Breadcrumb>
          <BreadcrumbItem>{t('Space Data')}</BreadcrumbItem><BreadcrumbItem active>{t('Energy Category Data')}</BreadcrumbItem>
        </Breadcrumb>
      </div>
      <Card className="bg-light mb-3">
        <CardBody className="p-3">
          <Form onSubmit={handleSubmit}>
            <Row form>
              <Col xs={6} sm={3}>
                <FormGroup className="form-group">
                  <Label className={labelClasses} for="space">
                    {t('Space')}
                  </Label>
                  <br />
                  <Cascader options={cascaderOptions}
                    onChange={onSpaceCascaderChange}
                    changeOnSelect
                    expandTrigger="hover">
                    <Input value={selectedSpaceName || ''} readOnly />
                  </Cascader>
                </FormGroup>
              </Col>
              <Col xs="auto">
                <FormGroup>
                  <Label className={labelClasses} for="comparisonType">
                    {t('Comparison Types')}
                  </Label>
                  <CustomInput type="select" id="comparisonType" name="comparisonType"
                    defaultValue="month-on-month"
                    onChange={onComparisonTypeChange}
                  >
                    {comparisonTypeOptions.map((comparisonType, index) => (
                      <option value={comparisonType.value} key={comparisonType.value} >
                        {t(comparisonType.label)}
                      </option>
                    ))}
                  </CustomInput>
                </FormGroup>
              </Col>
              <Col xs="auto">
                <FormGroup>
                  <Label className={labelClasses} for="periodType">
                    {t('Period Types')}
                  </Label>
                  <CustomInput type="select" id="periodType" name="periodType" defaultValue="daily" onChange={({ target }) => setPeriodType(target.value)}
                  >
                    {periodTypeOptions.map((periodType, index) => (
                      <option value={periodType.value} key={periodType.value} >
                        {t(periodType.label)}
                      </option>
                    ))}
                  </CustomInput>
                </FormGroup>
              </Col>
              <Col xs={6} sm={3}>
                <FormGroup className="form-group">
                  <Label className={labelClasses} for="basePeriodDateRangePicker">{t('Base Period')}{t('(Optional)')}</Label>
<<<<<<< HEAD
                  <DateRangePickerWrapper 
=======
                  <DateRangePicker
>>>>>>> 731aa096
                    id='basePeriodDateRangePicker'
                    disabled={basePeriodDateRangePickerDisabled}
                    format="yyyy-MM-dd HH:mm:ss"
                    value={basePeriodDateRange}
                    onChange={onBasePeriodChange}
                    size="md"
                    style={dateRangePickerStyle}
                    onClean={onBasePeriodClean}
                    locale={dateRangePickerLocale}
                    placeholder={t("Select Date Range")}
                   />
                </FormGroup>
              </Col>
              <Col xs={6} sm={3}>
                <FormGroup className="form-group">
                  <Label className={labelClasses} for="reportingPeriodDateRangePicker">{t('Reporting Period')}</Label>
                  <br/>
                  <DateRangePickerWrapper
                    id='reportingPeriodDateRangePicker'
                    format="yyyy-MM-dd HH:mm:ss"
                    value={reportingPeriodDateRange}
                    onChange={onReportingPeriodChange}
                    size="md"
                    style={dateRangePickerStyle}
                    onClean={onReportingPeriodClean}
                    locale={dateRangePickerLocale}
                    placeholder={t("Select Date Range")}
                  />
                </FormGroup>
              </Col>
              <Col xs="auto">
                <FormGroup>
                  <br></br>
                  <ButtonGroup id="submit">
                    <Button color="success" disabled={submitButtonDisabled} >{t('Submit')}</Button>
                  </ButtonGroup>
                </FormGroup>
              </Col>
              <Col xs="auto">
                <FormGroup>
                  <br></br>
                  <Spinner color="primary" hidden={spinnerHidden}  />
                </FormGroup>
              </Col>
              <Col xs="auto">
                  <br></br>
                  <ButtonIcon icon="external-link-alt" transform="shrink-3 down-2" color="falcon-default"
                  hidden={exportButtonHidden}
                  onClick={handleExport} >
                    {t('Export')}
                  </ButtonIcon>
              </Col>
            </Row>
          </Form>
        </CardBody>
      </Card>
      <div className="card-deck">
        {cardSummaryList.map(cardSummaryItem => (
          <CardSummary key={cardSummaryItem['name']}
            rate={cardSummaryItem['increment_rate']}
            title={t('Reporting Period Consumption CATEGORY UNIT', { 'CATEGORY': cardSummaryItem['name'], 'UNIT': '(' + cardSummaryItem['unit'] + ')' })}
            color="success"
            footnote={t('Per Unit Area')}
            footvalue={cardSummaryItem['subtotal_per_unit_area']}
            footunit={"(" + cardSummaryItem['unit'] + "/M²)"} >
            {cardSummaryItem['subtotal'] && <CountUp end={cardSummaryItem['subtotal']} duration={2} prefix="" separator="," decimal="." decimals={2} />}
          </CardSummary>
        ))}

        <CardSummary
          rate={totalInTCE['increment_rate'] || ''}
          title={t('Reporting Period Consumption CATEGORY UNIT', { 'CATEGORY': t('Ton of Standard Coal'), 'UNIT': '(TCE)' })}
          color="warning"
          footnote={t('Per Unit Area')}
          footvalue={totalInTCE['value_per_unit_area']}
          footunit="(TCE/M²)">
          {totalInTCE['value'] && <CountUp end={totalInTCE['value']} duration={2} prefix="" separator="," decimal="." decimals={2} />}
        </CardSummary>
        <CardSummary
          rate={totalInTCO2E['increment_rate'] || ''}
          title={t('Reporting Period Consumption CATEGORY UNIT', { 'CATEGORY': t('Ton of Carbon Dioxide Emissions'), 'UNIT': '(TCO2E)' })}
          color="warning"
          footnote={t('Per Unit Area')}
          footvalue={totalInTCO2E['value_per_unit_area']}
          footunit="(TCO2E/M²)">
          {totalInTCO2E['value'] && <CountUp end={totalInTCO2E['value']} duration={2} prefix="" separator="," decimal="." decimals={2} />}
        </CardSummary>
      </div>
      <Row noGutters>
        <Col className="mb-3 pr-lg-2 mb-3">
          <SharePie data={timeOfUseShareData} title={t('Electricity Consumption by Time-Of-Use')} />
        </Col>
        <Col className="mb-3 pr-lg-2 mb-3">
          <SharePie data={TCEShareData} title={t('Ton of Standard Coal by Energy Category')} />
        </Col>
        <Col className="mb-3 pr-lg-2 mb-3">
          <SharePie data={TCO2EShareData} title={t('Ton of Carbon Dioxide Emissions by Energy Category')} />
        </Col>
        {childSpaceProportionList.map(childSpaceProportionItem => (
          <Col className="mb-3 pr-lg-2 mb-3" key={uuid()}>
            <SharePie
              data={childSpaceProportionItem['data']}
              title={t('Child Space Proportion CATEGORY UNIT',
                      {'CATEGORY': childSpaceProportionItem['name'],
                       'UNIT': '(' + childSpaceProportionItem['unit'] + ')'
                      })}
            />
          </Col>
        ))}
      </Row>

      <MultiTrendChart reportingTitle = {{"name": "Reporting Period Consumption CATEGORY VALUE UNIT", "substitute": ["CATEGORY", "VALUE", "UNIT"], "CATEGORY": spaceBaseAndReportingNames, "VALUE": spaceReportingSubtotals, "UNIT": spaceBaseAndReportingUnits}}
        baseTitle = {{"name": "Base Period Consumption CATEGORY VALUE UNIT", "substitute": ["CATEGORY", "VALUE", "UNIT"], "CATEGORY": spaceBaseAndReportingNames, "VALUE": spaceBaseSubtotals, "UNIT": spaceBaseAndReportingUnits}}
        reportingTooltipTitle = {{"name": "Reporting Period Consumption CATEGORY VALUE UNIT", "substitute": ["CATEGORY", "VALUE", "UNIT"], "CATEGORY": spaceBaseAndReportingNames, "VALUE": null, "UNIT": spaceBaseAndReportingUnits}}
        baseTooltipTitle = {{"name": "Base Period Consumption CATEGORY VALUE UNIT", "substitute": ["CATEGORY", "VALUE", "UNIT"], "CATEGORY": spaceBaseAndReportingNames, "VALUE": null, "UNIT": spaceBaseAndReportingUnits}}
        reportingLabels={spaceReportingLabels}
        reportingData={spaceReportingData}
        baseLabels={spaceBaseLabels}
        baseData={spaceBaseData}
        rates={spaceReportingRates}
        options={spaceReportingOptions}>
      </MultiTrendChart>

      <LineChart reportingTitle={t('Related Parameters')}
        baseTitle=''
        labels={parameterLineChartLabels}
        data={parameterLineChartData}
        options={parameterLineChartOptions}>
      </LineChart>

      <DetailedDataTable data={detailedDataTableData} title={t('Detailed Data')} columns={detailedDataTableColumns} pagesize={50} >
      </DetailedDataTable>
      <br />
      <ChildSpacesTable data={childSpacesTableData} title={t('Child Spaces Data')} columns={childSpacesTableColumns}>
      </ChildSpacesTable>

    </Fragment>
  );
};

export default withTranslation()(withRedirect(SpaceEnergyCategory));<|MERGE_RESOLUTION|>--- conflicted
+++ resolved
@@ -745,11 +745,7 @@
               <Col xs={6} sm={3}>
                 <FormGroup className="form-group">
                   <Label className={labelClasses} for="basePeriodDateRangePicker">{t('Base Period')}{t('(Optional)')}</Label>
-<<<<<<< HEAD
-                  <DateRangePickerWrapper 
-=======
-                  <DateRangePicker
->>>>>>> 731aa096
+                  <DateRangePickerWrapper
                     id='basePeriodDateRangePicker'
                     disabled={basePeriodDateRangePickerDisabled}
                     format="yyyy-MM-dd HH:mm:ss"
