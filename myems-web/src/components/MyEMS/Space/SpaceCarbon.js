import React, { Fragment, useEffect, useState, useContext } from 'react';
import {
  Breadcrumb,
  BreadcrumbItem,
  Row,
  Col,
  Card,
  CardBody,
  Button,
  ButtonGroup,
  Form,
  FormGroup,
  Input,
  Label,
  CustomInput,
  Spinner
} from 'reactstrap';
import CountUp from 'react-countup';
import moment from 'moment';
import loadable from '@loadable/component';
import Cascader from 'rc-cascader';
import CardSummary from '../common/CardSummary';
import LineChart from '../common/LineChart';
import SharePie from '../common/SharePie';
import { getCookieValue, createCookie } from '../../../helpers/utils';
import withRedirect from '../../../hoc/withRedirect';
import { withTranslation } from 'react-i18next';
import { toast } from 'react-toastify';
import ButtonIcon from '../../common/ButtonIcon';
import { APIBaseURL } from '../../../config';
<<<<<<< HEAD
import {v1 as uuid} from 'uuid';
=======
import {v4 as uuid} from 'uuid';
>>>>>>> 4834c489
import { periodTypeOptions } from '../common/PeriodTypeOptions';
import { comparisonTypeOptions } from '../common/ComparisonTypeOptions';
import { DateRangePicker } from 'rsuite';
import { endOfDay} from 'date-fns';
import AppContext from '../../../context/Context';

const ChildSpacesTable = loadable(() => import('../common/ChildSpacesTable'));
const DetailedDataTable = loadable(() => import('../common/DetailedDataTable'));

const SpaceCarbon = ({ setRedirect, setRedirectUrl, t }) => {
  let current_moment = moment();
  useEffect(() => {
    let is_logged_in = getCookieValue('is_logged_in');
    let user_name = getCookieValue('user_name');
    let user_display_name = getCookieValue('user_display_name');
    let user_uuid = getCookieValue('user_uuid');
    let token = getCookieValue('token');
    if (is_logged_in === null || !is_logged_in) {
      setRedirectUrl(`/authentication/basic/login`);
      setRedirect(true);
    } else {
      //update expires time of cookies
      createCookie('is_logged_in', true, 1000 * 60 * 60 * 8);
      createCookie('user_name', user_name, 1000 * 60 * 60 * 8);
      createCookie('user_display_name', user_display_name, 1000 * 60 * 60 * 8);
      createCookie('user_uuid', user_uuid, 1000 * 60 * 60 * 8);
      createCookie('token', token, 1000 * 60 * 60 * 8);
    }
  });
  // State
  // Query Parameters
  const [selectedSpaceName, setSelectedSpaceName] = useState(undefined);
  const [selectedSpaceID, setSelectedSpaceID] = useState(undefined);
  const [comparisonType, setComparisonType] = useState('month-on-month');
  const [periodType, setPeriodType] = useState('daily');
  const [cascaderOptions, setCascaderOptions] = useState(undefined);
  const [basePeriodDateRange, setBasePeriodDateRange] = useState([current_moment.clone().subtract(1, 'months').startOf('month').toDate(), current_moment.clone().subtract(1, 'months').toDate()]);
  const [basePeriodDateRangePickerDisabled, setBasePeriodDateRangePickerDisabled] = useState(true);
  const [reportingPeriodDateRange, setReportingPeriodDateRange] = useState([current_moment.clone().startOf('month').toDate(), current_moment.toDate()]);
  const dateRangePickerLocale = {
    sunday: t('sunday'),
    monday: t('monday'),
    tuesday: t('tuesday'),
    wednesday: t('wednesday'),
    thursday: t('thursday'),
    friday: t('friday'),
    saturday: t('saturday'),
    ok: t('ok'),
    today: t('today'),
    yesterday: t('yesterday'),
    hours: t('hours'),
    minutes: t('minutes'),
    seconds: t('seconds'),
    last7Days: t('last7Days'),
    formattedMonthPattern: 'yyyy-MM'
  };
  const dateRangePickerStyle = { display: 'block', zIndex: 10};
  const { language } = useContext(AppContext);
  
  // buttons
  const [submitButtonDisabled, setSubmitButtonDisabled] = useState(true);
  const [spinnerHidden, setSpinnerHidden] = useState(true);
  const [exportButtonHidden, setExportButtonHidden] = useState(true);
  
  //Results
  const [timeOfUseShareData, setTimeOfUseShareData] = useState([]);
  const [carbonShareData, setCarbonShareData] = useState([]);

  const [cardSummaryList, setCardSummaryList] = useState([]);
  const [spaceLineChartLabels, setSpaceLineChartLabels] = useState([]);
  const [spaceLineChartData, setSpaceLineChartData] = useState({});
  const [spaceLineChartOptions, setSpaceLineChartOptions] = useState([]);
  const [childSpaceProportionList, setChildSpaceProportionList] = useState([]);
  const [childSpaceSubtotalShareData, setChildSpaceSubtotalShareData] = useState([]);

  const [parameterLineChartLabels, setParameterLineChartLabels] = useState([]);
  const [parameterLineChartData, setParameterLineChartData] = useState({});
  const [parameterLineChartOptions, setParameterLineChartOptions] = useState([]);
  
  const [detailedDataTableData, setDetailedDataTableData] = useState([]);
  const [detailedDataTableColumns, setDetailedDataTableColumns] = useState([{dataField: 'startdatetime', text: t('Datetime'), sort: true}]);
  
  const [childSpacesTableData, setChildSpacesTableData] = useState([]);
  const [childSpacesTableColumns, setChildSpacesTableColumns] = useState([{dataField: 'name', text: t('Child Spaces'), sort: true }]);
  const [excelBytesBase64, setExcelBytesBase64] = useState(undefined);

  useEffect(() => {
    let isResponseOK = false;
    fetch(APIBaseURL + '/spaces/tree', {
      method: 'GET',
      headers: {
        "Content-type": "application/json",
        "User-UUID": getCookieValue('user_uuid'),
        "Token": getCookieValue('token')
      },
      body: null,

    }).then(response => {
      console.log(response);
      if (response.ok) {
        isResponseOK = true;
        // enable submit button
        setSubmitButtonDisabled(false);
      }
      return response.json();
    }).then(json => {
      console.log(json);
      if (isResponseOK) {
        // rename keys 
        json = JSON.parse(JSON.stringify([json]).split('"id":').join('"value":').split('"name":').join('"label":'));
        setCascaderOptions(json);
        setSelectedSpaceName([json[0]].map(o => o.label));
        setSelectedSpaceID([json[0]].map(o => o.value));
      } else {
        toast.error(t(json.description));
      }
    }).catch(err => {
      console.log(err);
    });

  }, []);

  const labelClasses = 'ls text-uppercase text-600 font-weight-semi-bold mb-0';

  let onSpaceCascaderChange = (value, selectedOptions) => {
    console.log(value, selectedOptions);
    setSelectedSpaceName(selectedOptions.map(o => o.label).join('/'));
    setSelectedSpaceID(value[value.length - 1]);
  }


  let onComparisonTypeChange = ({ target }) => {
    console.log(target.value);
    setComparisonType(target.value);
    if (target.value === 'year-over-year') {
      setBasePeriodDateRangePickerDisabled(true);
      setBasePeriodDateRange([moment(reportingPeriodDateRange[0]).subtract(1, 'years').toDate(),
        moment(reportingPeriodDateRange[1]).subtract(1, 'years').toDate()]);
    } else if (target.value === 'month-on-month') {
      setBasePeriodDateRangePickerDisabled(true);
      setBasePeriodDateRange([moment(reportingPeriodDateRange[0]).subtract(1, 'months').toDate(),
        moment(reportingPeriodDateRange[1]).subtract(1, 'months').toDate()]);
    } else if (target.value === 'free-comparison') {
      setBasePeriodDateRangePickerDisabled(false);
    } else if (target.value === 'none-comparison') {
      setBasePeriodDateRange([null, null]);
      setBasePeriodDateRangePickerDisabled(true);
    }
  };

  // Callback fired when value changed
  let onBasePeriodChange = (DateRange) => {
    if(DateRange == null) {
      setBasePeriodDateRange([null, null]);
    } else {
      if (moment(DateRange[1]).format('HH:mm:ss') == '00:00:00') {
        // if the user did not change time value, set the default time to the end of day
        DateRange[1] = endOfDay(DateRange[1]);
      }
      setBasePeriodDateRange([DateRange[0], DateRange[1]]);
    }
  };

  // Callback fired when value changed
  let onReportingPeriodChange = (DateRange) => {
    if(DateRange == null) {
      setReportingPeriodDateRange([null, null]);
    } else {
      if (moment(DateRange[1]).format('HH:mm:ss') == '00:00:00') {
        // if the user did not change time value, set the default time to the end of day
        DateRange[1] = endOfDay(DateRange[1]);
      }
      setReportingPeriodDateRange([DateRange[0], DateRange[1]]);
      if (comparisonType === 'year-over-year') {
        setBasePeriodDateRange([moment(DateRange[0]).clone().subtract(1, 'years').toDate(), moment(DateRange[1]).clone().subtract(1, 'years').toDate()]);
      } else if (comparisonType === 'month-on-month') {
        setBasePeriodDateRange([moment(DateRange[0]).clone().subtract(1, 'months').toDate(), moment(DateRange[1]).clone().subtract(1, 'months').toDate()]);
      }
    }
  };

  // Callback fired when value clean
  let onBasePeriodClean = event => {
    setBasePeriodDateRange([null, null]);
  };

  // Callback fired when value clean
  let onReportingPeriodClean = event => {
    setReportingPeriodDateRange([null, null]);
  };

  // Handler
  const handleSubmit = e => {
    e.preventDefault();
    console.log('handleSubmit');
    console.log(selectedSpaceID);
    console.log(comparisonType);
    console.log(periodType);
    console.log(basePeriodDateRange[0] != null ? moment(basePeriodDateRange[0]).format('YYYY-MM-DDTHH:mm:ss') : null)
    console.log(basePeriodDateRange[1] != null ? moment(basePeriodDateRange[1]).format('YYYY-MM-DDTHH:mm:ss') : null)
    console.log(moment(reportingPeriodDateRange[0]).format('YYYY-MM-DDTHH:mm:ss'))
    console.log(moment(reportingPeriodDateRange[1]).format('YYYY-MM-DDTHH:mm:ss'));
    
    // disable submit button
    setSubmitButtonDisabled(true);
    // show spinner
    setSpinnerHidden(false);
    // hide export button
    setExportButtonHidden(true)

    // Reinitialize tables
    setDetailedDataTableData([]);
    setChildSpacesTableData([]);

    let isResponseOK = false;
    fetch(APIBaseURL + '/reports/spacecarbon?' +
      'spaceid=' + selectedSpaceID +
      '&periodtype=' + periodType +
      '&baseperiodstartdatetime=' + (basePeriodDateRange[0] != null ? moment(basePeriodDateRange[0]).format('YYYY-MM-DDTHH:mm:ss') : '') +
      '&baseperiodenddatetime=' + (basePeriodDateRange[1] != null ? moment(basePeriodDateRange[1]).format('YYYY-MM-DDTHH:mm:ss') : '') +
      '&reportingperiodstartdatetime=' + moment(reportingPeriodDateRange[0]).format('YYYY-MM-DDTHH:mm:ss') +
      '&reportingperiodenddatetime=' + moment(reportingPeriodDateRange[1]).format('YYYY-MM-DDTHH:mm:ss') + 
      '&language=' + language,  {
      method: 'GET',
      headers: {
        "Content-type": "application/json",
        "User-UUID": getCookieValue('user_uuid'),
        "Token": getCookieValue('token')
      },
      body: null,

    }).then(response => {
      if (response.ok) {
        isResponseOK = true;
      }
      return response.json();
    }).then(json => {
      if (isResponseOK) {
        console.log(json)

        let cardSummaryList = []
        json['reporting_period']['names'].forEach((currentValue, index) => {
          let cardSummaryItem = {}
          cardSummaryItem['name'] = json['reporting_period']['names'][index];
          cardSummaryItem['unit'] = json['reporting_period']['units'][index];
          cardSummaryItem['subtotal'] = json['reporting_period']['subtotals'][index];
          cardSummaryItem['increment_rate'] = parseFloat(json['reporting_period']['increment_rates'][index] * 100).toFixed(2) + "%";
          cardSummaryItem['subtotal_per_unit_area'] = json['reporting_period']['subtotals_per_unit_area'][index];
          cardSummaryList.push(cardSummaryItem);
        });
        let cardSummaryItem = {}
        cardSummaryItem['name'] = t('Total');
        cardSummaryItem['unit'] = json['reporting_period']['total_unit'];
        cardSummaryItem['subtotal'] = json['reporting_period']['total'];
        cardSummaryItem['increment_rate'] = parseFloat(json['reporting_period']['total_increment_rate'] * 100).toFixed(2) + "%";
        cardSummaryItem['subtotal_per_unit_area'] = json['reporting_period']['total_per_unit_area'];
        cardSummaryList.push(cardSummaryItem);
        setCardSummaryList(cardSummaryList);

        let timeOfUseArray = [];
        json['reporting_period']['energy_category_ids'].forEach((currentValue, index) => {
          if(currentValue === 1) {
            // energy_category_id 1 electricity
            let timeOfUseItem = {}
            timeOfUseItem['id'] = 1;
            timeOfUseItem['name'] =  t('Top-Peak');
            timeOfUseItem['value'] = json['reporting_period']['toppeaks'][index];
            timeOfUseItem['color'] = "#"+((1<<24)*Math.random()|0).toString(16);
            timeOfUseArray.push(timeOfUseItem);
            
            timeOfUseItem = {}
            timeOfUseItem['id'] = 2;
            timeOfUseItem['name'] =  t('On-Peak');
            timeOfUseItem['value'] = json['reporting_period']['onpeaks'][index];
            timeOfUseItem['color'] = "#"+((1<<24)*Math.random()|0).toString(16);
            timeOfUseArray.push(timeOfUseItem);

            timeOfUseItem = {}
            timeOfUseItem['id'] = 3;
            timeOfUseItem['name'] =  t('Mid-Peak');
            timeOfUseItem['value'] = json['reporting_period']['midpeaks'][index];
            timeOfUseItem['color'] = "#"+((1<<24)*Math.random()|0).toString(16);
            timeOfUseArray.push(timeOfUseItem);

            timeOfUseItem = {}
            timeOfUseItem['id'] = 4;
            timeOfUseItem['name'] =  t('Off-Peak');
            timeOfUseItem['value'] = json['reporting_period']['offpeaks'][index];
            timeOfUseItem['color'] = "#"+((1<<24)*Math.random()|0).toString(16);
            timeOfUseArray.push(timeOfUseItem);
          }
        });
        setTimeOfUseShareData(timeOfUseArray);

        let carbonDataArray = [];
        json['reporting_period']['names'].forEach((currentValue, index) => {
          let carbonDataItem = {}
          carbonDataItem['id'] = index;
          carbonDataItem['name'] = currentValue;
          carbonDataItem['value'] = json['reporting_period']['subtotals'][index];
          carbonDataItem['color'] = "#"+((1<<24)*Math.random()|0).toString(16);
          carbonDataArray.push(carbonDataItem);
        });
        setCarbonShareData(carbonDataArray);

        let childSpaceProportionArray = [];
        json['child_space']['energy_category_names'].forEach((currentValue, energyCategoryIndex) => {
          if (json['child_space']['child_space_names_array'][energyCategoryIndex].length > 0) {
            let childSpaceProportionItem = {}
            childSpaceProportionItem['data'] = []
            json['child_space']['child_space_names_array'][energyCategoryIndex].forEach((currentSpaceName, spaceIndex) => {
              let childSpaceProportionItemDataItem = {}
              childSpaceProportionItemDataItem['id'] = spaceIndex;
              childSpaceProportionItemDataItem['name'] = currentSpaceName;
              childSpaceProportionItemDataItem['value'] = json['child_space']['subtotals_array'][energyCategoryIndex][spaceIndex];
              childSpaceProportionItemDataItem['color'] = "#"+((1<<24)*Math.random()|0).toString(16);
              childSpaceProportionItem['data'].push(childSpaceProportionItemDataItem);
            });

            childSpaceProportionItem['name'] = json['child_space']['energy_category_names'][energyCategoryIndex];
            childSpaceProportionItem['unit'] = json['child_space']['units'][energyCategoryIndex];
            childSpaceProportionArray.push(childSpaceProportionItem);
          };
        });
        setChildSpaceProportionList(childSpaceProportionArray);

        let childSpaceSubtotalShareDataArray = [];
        if (json['child_space']['child_space_names_array'].length > 0) {
          json['child_space']['child_space_names_array'][0].forEach((currentSpaceName, spaceIndex) => {
            let subtotal = 0.0;
            json['child_space']['energy_category_names'].forEach((currentValue, energyCategoryIndex) => {
              subtotal += json['child_space']['subtotals_array'][energyCategoryIndex][spaceIndex];
            });
            let childSpaceSubtotalDataItem = {};
            childSpaceSubtotalDataItem['id'] = spaceIndex;
            childSpaceSubtotalDataItem['name'] = currentSpaceName;
            childSpaceSubtotalDataItem['value'] = subtotal;
            childSpaceSubtotalDataItem['color'] = "#"+((1<<24)*Math.random()|0).toString(16);
           childSpaceSubtotalShareDataArray.push(childSpaceSubtotalDataItem);
          });
        };
        setChildSpaceSubtotalShareData(childSpaceSubtotalShareDataArray);

        let timestamps = {}
        json['reporting_period']['timestamps'].forEach((currentValue, index) => {
          timestamps['a' + index] = currentValue;
        });
        setSpaceLineChartLabels(timestamps);

        let values = {}
        json['reporting_period']['values'].forEach((currentValue, index) => {
          values['a' + index] = currentValue;
        });
        setSpaceLineChartData(values);
        
        let names = Array();
        json['reporting_period']['names'].forEach((currentValue, index) => {
          let unit = json['reporting_period']['units'][index];
          names.push({ 'value': 'a' + index, 'label': currentValue + ' (' + unit + ')'});
        });
        setSpaceLineChartOptions(names);

        timestamps = {}
        json['parameters']['timestamps'].forEach((currentValue, index) => {
          timestamps['a' + index] = currentValue;
        });
        setParameterLineChartLabels(timestamps);

        values = {}
        json['parameters']['values'].forEach((currentValue, index) => {
          values['a' + index] = currentValue;
        });
        setParameterLineChartData(values);
      
        names = Array();
        json['parameters']['names'].forEach((currentValue, index) => {
          
          names.push({ 'value': 'a' + index, 'label': currentValue });
        });
        setParameterLineChartOptions(names);

        let detailed_value_list = [];
        if (json['reporting_period']['timestamps'].length > 0) {
          json['reporting_period']['timestamps'][0].forEach((currentTimestamp, timestampIndex) => {
            let detailed_value = {};
            detailed_value['id'] = timestampIndex;
            detailed_value['startdatetime'] = currentTimestamp;
            let total_current_timstamp = 0.0;
            json['reporting_period']['values'].forEach((currentValue, energyCategoryIndex) => {
              detailed_value['a' + energyCategoryIndex] = json['reporting_period']['values'][energyCategoryIndex][timestampIndex];
              total_current_timstamp += json['reporting_period']['values'][energyCategoryIndex][timestampIndex];
            });
            detailed_value['total'] = total_current_timstamp;
            detailed_value_list.push(detailed_value);
          });
        };

        let detailed_value = {};
        detailed_value['id'] = detailed_value_list.length;
        detailed_value['startdatetime'] = t('Subtotal');
        let total_of_subtotals = 0.0;
        json['reporting_period']['subtotals'].forEach((currentValue, index) => {
            detailed_value['a' + index] = currentValue;
            total_of_subtotals += currentValue
          });
        detailed_value['total'] = total_of_subtotals;
        detailed_value_list.push(detailed_value);
        setTimeout( () => {
          setDetailedDataTableData(detailed_value_list);
        }, 0)
        
        let detailed_column_list = [];
        detailed_column_list.push({
          dataField: 'startdatetime',
          text: t('Datetime'),
          sort: true
        });
        json['reporting_period']['names'].forEach((currentValue, index) => {
          let unit = json['reporting_period']['units'][index];
          detailed_column_list.push({
            dataField: 'a' + index,
            text: currentValue + ' (' + unit + ')',
            sort: true,
            formatter: function (decimalValue) {
              if (typeof decimalValue === 'number') {
                return decimalValue.toFixed(2);
              } else {
                return null;
              }
            }
          });
        });
        detailed_column_list.push({
          dataField: 'total',
          text: t('Total') + ' (' + json['reporting_period']['total_unit'] + ')',
          sort: true,
          formatter: function (decimalValue) {
            if (typeof decimalValue === 'number') {
              return decimalValue.toFixed(2);
            } else {
              return null;
            }
          }
        });
        setDetailedDataTableColumns(detailed_column_list);

        let child_space_value_list = [];
        if (json['child_space']['child_space_names_array'].length > 0) {
          json['child_space']['child_space_names_array'][0].forEach((currentSpaceName, spaceIndex) => {
            let child_space_value = {};
            child_space_value['id'] = spaceIndex;
            child_space_value['name'] = currentSpaceName;
            let total = 0.0;
            json['child_space']['energy_category_names'].forEach((currentValue, energyCategoryIndex) => {
              child_space_value['a' + energyCategoryIndex] = json['child_space']['subtotals_array'][energyCategoryIndex][spaceIndex];
              total += json['child_space']['subtotals_array'][energyCategoryIndex][spaceIndex]
            });
            child_space_value['total'] = total;
            child_space_value_list.push(child_space_value);
          });
        };

        setChildSpacesTableData(child_space_value_list);

        let child_space_column_list = [];
        child_space_column_list.push({
          dataField: 'name',
          text: t('Child Spaces'),
          sort: true
        });
        json['child_space']['energy_category_names'].forEach((currentValue, index) => {
          let unit = json['child_space']['units'][index];
          child_space_column_list.push({
            dataField: 'a' + index,
            text: currentValue + ' (' + unit + ')',
            sort: true,
            formatter: function (decimalValue) {
              if (typeof decimalValue === 'number') {
                return decimalValue.toFixed(2);
              } else {
                return null;
              }
            }
          });
        });
        child_space_column_list.push({
          dataField: 'total',
          text: t('Total') + ' (' + json['child_space']['total_unit'] + ')',
          sort: true,
          formatter: function (decimalValue) {
            if (typeof decimalValue === 'number') {
              return decimalValue.toFixed(2);
            } else {
              return null;
            }
          }
        });

        setChildSpacesTableColumns(child_space_column_list);
        
        setExcelBytesBase64(json['excel_bytes_base64']);

        // enable submit button
        setSubmitButtonDisabled(false);
        // hide spinner
        setSpinnerHidden(true);
        // show export button
        setExportButtonHidden(false) 

      } else {
        toast.error(t(json.description))
      }
    }).catch(err => {
      console.log(err);
    });
  };

  const handleExport = e => {
    e.preventDefault();
    const mimeType='application/vnd.openxmlformats-officedocument.spreadsheetml.sheet'
    const fileName = 'spacecarbon.xlsx'
    var fileUrl = "data:" + mimeType + ";base64," + excelBytesBase64;
    fetch(fileUrl)
        .then(response => response.blob())
        .then(blob => {
            var link = window.document.createElement("a");
            link.href = window.URL.createObjectURL(blob, { type: mimeType });
            link.download = fileName;
            document.body.appendChild(link);
            link.click();
            document.body.removeChild(link);
        });
  };
  

  return (
    <Fragment>
      <div>
        <Breadcrumb>
          <BreadcrumbItem>{t('Space Data')}</BreadcrumbItem><BreadcrumbItem active>{t('Carbon')}</BreadcrumbItem>
        </Breadcrumb>
      </div>
      <Card className="bg-light mb-3">
        <CardBody className="p-3">
          <Form onSubmit={handleSubmit}>
            <Row form>
              <Col xs={6} sm={3}>
                <FormGroup className="form-group">
                  <Label className={labelClasses} for="space">
                    {t('Space')}
                  </Label>
                  <br />
                  <Cascader options={cascaderOptions}
                    onChange={onSpaceCascaderChange}
                    changeOnSelect
                    expandTrigger="hover">
                    <Input value={selectedSpaceName || ''} readOnly />
                  </Cascader>
                </FormGroup>
              </Col>
              <Col xs="auto">
                <FormGroup>
                  <Label className={labelClasses} for="comparisonType">
                    {t('Comparison Types')}
                  </Label>
                  <CustomInput type="select" id="comparisonType" name="comparisonType"
                    defaultValue="month-on-month"
                    onChange={onComparisonTypeChange}
                  >
                    {comparisonTypeOptions.map((comparisonType, index) => (
                      <option value={comparisonType.value} key={comparisonType.value} >
                        {t(comparisonType.label)}
                      </option>
                    ))}
                  </CustomInput>
                </FormGroup>
              </Col>
              <Col xs="auto">
                <FormGroup>
                  <Label className={labelClasses} for="periodType">
                    {t('Period Types')}
                  </Label>
                  <CustomInput type="select" id="periodType" name="periodType" defaultValue="daily" onChange={({ target }) => setPeriodType(target.value)}
                  >
                    {periodTypeOptions.map((periodType, index) => (
                      <option value={periodType.value} key={periodType.value} >
                        {t(periodType.label)}
                      </option>
                    ))}
                  </CustomInput>
                </FormGroup>
              </Col>
              <Col xs={6} sm={3}>
                <FormGroup className="form-group">
                  <Label className={labelClasses} for="basePeriodDateRangePicker">{t('Base Period')}{t('(Optional)')}</Label>
                  <DateRangePicker 
                    id='basePeriodDateRangePicker'
                    disabled={basePeriodDateRangePickerDisabled}
                    format="yyyy-MM-dd HH:mm:ss"
                    value={basePeriodDateRange}
                    onChange={onBasePeriodChange}
                    size="md"
                    style={dateRangePickerStyle}
                    onClean={onBasePeriodClean}
                    locale={dateRangePickerLocale}
                    placeholder={t("Select Date Range")}
                   />
                </FormGroup>
              </Col>
              <Col xs={6} sm={3}>
                <FormGroup className="form-group">
                  <Label className={labelClasses} for="reportingPeriodDateRangePicker">{t('Reporting Period')}</Label>
                  <br/>
                  <DateRangePicker
                    id='reportingPeriodDateRangePicker'
                    format="yyyy-MM-dd HH:mm:ss"
                    value={reportingPeriodDateRange}
                    onChange={onReportingPeriodChange}
                    size="md"
                    style={dateRangePickerStyle}
                    onClean={onReportingPeriodClean}
                    locale={dateRangePickerLocale}
                    placeholder={t("Select Date Range")}
                  />
                </FormGroup>
              </Col>
              <Col xs="auto">
                <FormGroup>
                  <br></br>
                  <ButtonGroup id="submit">
                    <Button color="success" disabled={submitButtonDisabled} >{t('Submit')}</Button>
                  </ButtonGroup>
                </FormGroup>
              </Col>
              <Col xs="auto">
                <FormGroup>
                  <br></br>
                  <Spinner color="primary" hidden={spinnerHidden}  />
                </FormGroup>
              </Col>
              <Col xs="auto">
                  <br></br>
                  <ButtonIcon icon="external-link-alt" transform="shrink-3 down-2" color="falcon-default" 
                  hidden={exportButtonHidden}
                  onClick={handleExport} >
                    {t('Export')}
                  </ButtonIcon>
              </Col>
            </Row>
          </Form>
        </CardBody>
      </Card>
      <div className="card-deck">
        {cardSummaryList.map(cardSummaryItem => (
          <CardSummary key={cardSummaryItem['name']}
            rate={cardSummaryItem['increment_rate']}
            title={t('Reporting Period Carbon Dioxide Emissions CATEGORY UNIT', { 'CATEGORY': cardSummaryItem['name'], 'UNIT': '(' + cardSummaryItem['unit'] + ')' })}
            color="success" 
            footnote={t('Per Unit Area')} 
            footvalue={cardSummaryItem['subtotal_per_unit_area']}
            footunit={"(" + cardSummaryItem['unit'] + "/M²)"} >
            {cardSummaryItem['subtotal'] && <CountUp end={cardSummaryItem['subtotal']} duration={2} prefix="" separator="," decimal="." decimals={2} />}
          </CardSummary>
        ))}
      </div>
      <Row noGutters>
        <Col className="mb-3 pr-lg-2 mb-3">
          <SharePie data={timeOfUseShareData} title={t('Electricity Carbon Dioxide Emissions by Time-Of-Use')} />
        </Col>
        <Col className="mb-3 pr-lg-2 mb-3">
          <SharePie data={carbonShareData} title={t('Carbon Dioxide Emissions by Energy Category')} />
        </Col>
        {childSpaceProportionList.map(childSpaceProportionItem => (
          <Col className="mb-3 pr-lg-2 mb-3" key={uuid()}>
            <SharePie
              data={childSpaceProportionItem['data']}
              title={t('Child Space Proportion CATEGORY UNIT',
                      {'CATEGORY': childSpaceProportionItem['name'],
                       'UNIT': '(' + childSpaceProportionItem['unit'] + ')'
                      })}
            />
          </Col>
        ))}
        <Col className="mb-3 pr-lg-2 mb-3">
          <SharePie
            data={childSpaceSubtotalShareData}
            title={t('Child Space Total Proportion')}
          />
        </Col>

      </Row>
      <LineChart reportingTitle={t('Reporting Period Carbon Dioxide Emissions CATEGORY VALUE UNIT', { 'CATEGORY': null, 'VALUE': null, 'UNIT': null })}
         baseTitle=''
        labels={spaceLineChartLabels}
        data={spaceLineChartData}
        options={spaceLineChartOptions}>
      </LineChart>

      <LineChart reportingTitle={t('Related Parameters')}
        baseTitle=''
        labels={parameterLineChartLabels}
        data={parameterLineChartData}
        options={parameterLineChartOptions}>
      </LineChart>

      <DetailedDataTable data={detailedDataTableData} title={t('Detailed Data')} columns={detailedDataTableColumns} pagesize={50} >
      </DetailedDataTable>
      <br />
      <ChildSpacesTable data={childSpacesTableData} title={t('Child Spaces Data')} columns={childSpacesTableColumns}>
      </ChildSpacesTable>

    </Fragment>
  );
};

export default withTranslation()(withRedirect(SpaceCarbon));<|MERGE_RESOLUTION|>--- conflicted
+++ resolved
@@ -28,11 +28,7 @@
 import { toast } from 'react-toastify';
 import ButtonIcon from '../../common/ButtonIcon';
 import { APIBaseURL } from '../../../config';
-<<<<<<< HEAD
-import {v1 as uuid} from 'uuid';
-=======
 import {v4 as uuid} from 'uuid';
->>>>>>> 4834c489
 import { periodTypeOptions } from '../common/PeriodTypeOptions';
 import { comparisonTypeOptions } from '../common/ComparisonTypeOptions';
 import { DateRangePicker } from 'rsuite';
