import collections
import statistics
from datetime import datetime, timedelta
from decimal import Decimal
import mysql.connector
import config
import gettext


########################################################################################################################
# Aggregate hourly data by period
#
# This function aggregates hourly energy data into different time periods (hourly, daily, weekly, monthly, yearly).
# It processes raw hourly data and groups it according to the specified period type for reporting and analysis.
#
# Args:
#     rows_hourly: List of tuples containing (start_datetime_utc, actual_value) for hourly data
#                  Should belong to one energy_category_id
#     start_datetime_utc: Start datetime in UTC for the aggregation period
#     end_datetime_utc: End datetime in UTC for the aggregation period
#     period_type: Period type for aggregation - 'hourly', 'daily', 'weekly', 'monthly', or 'yearly'
#
# Returns:
#     List of tuples containing (datetime_utc, aggregated_value) for the specified period type
#
# Note: This procedure doesn't work with multiple energy categories
########################################################################################################################
def aggregate_hourly_data_by_period(rows_hourly, start_datetime_utc, end_datetime_utc, period_type):
    # Validate input parameters
    if start_datetime_utc is None or \
            end_datetime_utc is None or \
            start_datetime_utc >= end_datetime_utc or \
            period_type not in ('hourly', 'daily', 'weekly', 'monthly', 'yearly'):
        return list()

    # Remove timezone info for consistent processing
    start_datetime_utc = start_datetime_utc.replace(tzinfo=None)
    end_datetime_utc = end_datetime_utc.replace(tzinfo=None)

    # Process hourly aggregation
    if period_type == "hourly":
        result_rows_hourly = list()
        # TODO: add config.working_day_start_time_local
        # TODO: add config.minutes_to_count
        current_datetime_utc = start_datetime_utc.replace(minute=0, second=0, microsecond=0, tzinfo=None)
        while current_datetime_utc <= end_datetime_utc:
<<<<<<< HEAD
            subtotal = Decimal(0.0)
            # Sum values within the current hour period
=======
            subtotal = None
>>>>>>> cce60b68
            for row in rows_hourly:
                if current_datetime_utc <= row[0] < current_datetime_utc + \
                        timedelta(minutes=config.minutes_to_count):
                    if row[1] is not None:
                        if subtotal is None:
                            subtotal = row[1]
                        else:
                            subtotal += row[1]
            result_rows_hourly.append((current_datetime_utc, subtotal))
            current_datetime_utc += timedelta(minutes=config.minutes_to_count)

        return result_rows_hourly

    # Process daily aggregation
    elif period_type == "daily":
        result_rows_daily = list()
        # TODO: add config.working_day_start_time_local
        # TODO: add config.minutes_to_count
        # Calculate the start datetime in UTC of the first day in local timezone
        start_datetime_local = start_datetime_utc + timedelta(hours=int(config.utc_offset[1:3]))
        current_datetime_utc = start_datetime_local.replace(hour=0) - timedelta(hours=int(config.utc_offset[1:3]))
        while current_datetime_utc <= end_datetime_utc:
            subtotal = None
            for row in rows_hourly:
                if current_datetime_utc <= row[0] < current_datetime_utc + timedelta(days=1):
                    if row[1] is not None:
                        if subtotal is None:
                            subtotal = row[1]
                        else:
                            subtotal += row[1]
            result_rows_daily.append((current_datetime_utc, subtotal))
            current_datetime_utc += timedelta(days=1)

        return result_rows_daily

    elif period_type == 'weekly':
        result_rows_weekly = list()
        # todo: add config.working_day_start_time_local
        # todo: add config.minutes_to_count
        # calculate the start datetime in utc of the monday in the first week in local
        start_datetime_local = start_datetime_utc + timedelta(hours=int(config.utc_offset[1:3]))
        weekday = start_datetime_local.weekday()
        current_datetime_utc = \
            start_datetime_local.replace(hour=0) - timedelta(days=weekday, hours=int(config.utc_offset[1:3]))
        while current_datetime_utc <= end_datetime_utc:

            next_datetime_utc = current_datetime_utc + timedelta(days=7)
            subtotal = None
            for row in rows_hourly:
                if current_datetime_utc <= row[0] < next_datetime_utc:
                    if row[1] is not None:
                        if subtotal is None:
                            subtotal = row[1]
                        else:
                            subtotal += row[1]
            result_rows_weekly.append((current_datetime_utc, subtotal))
            current_datetime_utc = next_datetime_utc

        return result_rows_weekly

    elif period_type == "monthly":
        result_rows_monthly = list()
        # todo: add config.working_day_start_time_local
        # todo: add config.minutes_to_count
        # calculate the start datetime the first day in the first month in local
        start_datetime_local = start_datetime_utc + timedelta(hours=int(config.utc_offset[1:3]))
        current_datetime_local = start_datetime_local.replace(day=1, hour=0, minute=0,
                                                              second=0, microsecond=0)
        end_datetime_local = end_datetime_utc + timedelta(hours=int(config.utc_offset[1:3]))
        while current_datetime_local <= end_datetime_local:
            # calculate the next datetime in local
            if current_datetime_local.month < 12:
                next_datetime_local = datetime(year=current_datetime_local.year,
                                               month=current_datetime_local.month + 1,
                                               day=1, hour=0, minute=0, second=0, microsecond=0, tzinfo=None)
            elif current_datetime_local.month == 12:
                next_datetime_local = datetime(year=current_datetime_local.year + 1,
                                               month=1,
                                               day=1, hour=0, minute=0, second=0, microsecond=0, tzinfo=None)
            current_datetime_utc = current_datetime_local - timedelta(hours=int(config.utc_offset[1:3]))
            next_datetime_utc = next_datetime_local - timedelta(hours=int(config.utc_offset[1:3]))
            subtotal = None
            for row in rows_hourly:
                if current_datetime_utc <= row[0] < next_datetime_utc:
                    if row[1] is not None:
                        if subtotal is None:
                            subtotal = row[1]
                        else:
                            subtotal += row[1]

            result_rows_monthly.append((current_datetime_utc, subtotal))
            current_datetime_local = next_datetime_local

        return result_rows_monthly

    elif period_type == "yearly":
        result_rows_yearly = list()
        # todo: add config.working_day_start_time_local
        # todo: add config.minutes_to_count
        # calculate the start datetime in utc of the first day in the first year in local
        start_datetime_local = start_datetime_utc + timedelta(hours=int(config.utc_offset[1:3]))
        current_datetime_utc = start_datetime_local.replace(month=1, day=1, hour=0) - timedelta(
            hours=int(config.utc_offset[1:3]))

        while current_datetime_utc <= end_datetime_utc:
            # calculate the next datetime in utc
            # todo: timedelta of year
            next_datetime_utc = datetime(year=current_datetime_utc.year + 2,
                                         month=1,
                                         day=1,
                                         hour=current_datetime_utc.hour,
                                         minute=current_datetime_utc.minute,
                                         second=current_datetime_utc.second,
                                         microsecond=current_datetime_utc.microsecond,
                                         tzinfo=current_datetime_utc.tzinfo) - timedelta(days=1)
            subtotal = None
            for row in rows_hourly:
                if current_datetime_utc <= row[0] < next_datetime_utc:
                    if row[1] is not None:
                        if subtotal is None:
                            subtotal = row[1]
                        else:
                            subtotal += row[1]

            result_rows_yearly.append((current_datetime_utc, subtotal))
            current_datetime_utc = next_datetime_utc
        return result_rows_yearly
    else:
        return list()


########################################################################################################################
# Get tariffs by energy category
########################################################################################################################
def get_energy_category_tariffs(cost_center_id, energy_category_id, start_datetime_utc, end_datetime_utc):
    # todo: validate parameters
    if cost_center_id is None:
        return dict()

    start_datetime_utc = start_datetime_utc.replace(tzinfo=None)
    end_datetime_utc = end_datetime_utc.replace(tzinfo=None)

    # get timezone offset in minutes, this value will be returned to client
    timezone_offset = int(config.utc_offset[1:3]) * 60 + int(config.utc_offset[4:6])
    if config.utc_offset[0] == '-':
        timezone_offset = -timezone_offset

    tariff_dict = collections.OrderedDict()

    cnx = None
    cursor = None
    try:
        cnx = mysql.connector.connect(**config.myems_system_db)
        cursor = cnx.cursor()
        query_tariffs = (" SELECT t.id, t.valid_from_datetime_utc, t.valid_through_datetime_utc "
                         " FROM tbl_tariffs t, tbl_cost_centers_tariffs cct "
                         " WHERE t.energy_category_id = %s AND "
                         "       t.id = cct.tariff_id AND "
                         "       cct.cost_center_id = %s AND "
                         "       t.valid_through_datetime_utc >= %s AND "
                         "       t.valid_from_datetime_utc <= %s "
                         " ORDER BY t.valid_from_datetime_utc ")
        cursor.execute(query_tariffs, (energy_category_id, cost_center_id, start_datetime_utc, end_datetime_utc,))
        rows_tariffs = cursor.fetchall()
    except Exception as e:
        print(str(e))
        if cnx:
            cnx.close()
        if cursor:
            cursor.close()
        return dict()

    if rows_tariffs is None or len(rows_tariffs) == 0:
        if cursor:
            cursor.close()
        if cnx:
            cnx.close()
        return dict()

    for row in rows_tariffs:
        tariff_dict[row[0]] = {'valid_from_datetime_utc': row[1],
                               'valid_through_datetime_utc': row[2],
                               'rates': list()}

    try:
        query_timeofuse_tariffs = (" SELECT tariff_id, start_time_of_day, end_time_of_day, price "
                                   " FROM tbl_tariffs_timeofuses "
                                   " WHERE tariff_id IN ( " + ', '.join(map(str, tariff_dict.keys())) + ")"
                                   " ORDER BY tariff_id, start_time_of_day ")
        cursor.execute(query_timeofuse_tariffs, )
        rows_timeofuse_tariffs = cursor.fetchall()
    except Exception as e:
        print(str(e))
        if cnx:
            cnx.close()
        if cursor:
            cursor.close()
        return dict()

    if cursor:
        cursor.close()
    if cnx:
        cnx.close()

    if rows_timeofuse_tariffs is None or len(rows_timeofuse_tariffs) == 0:
        return dict()

    for row in rows_timeofuse_tariffs:
        tariff_dict[row[0]]['rates'].append({'start_time_of_day': row[1],
                                             'end_time_of_day': row[2],
                                             'price': row[3]})

    result = dict()
    for tariff_id, tariff_value in tariff_dict.items():
        current_datetime_utc = tariff_value['valid_from_datetime_utc']
        while current_datetime_utc < tariff_value['valid_through_datetime_utc']:
            for rate in tariff_value['rates']:
                current_datetime_local = current_datetime_utc + timedelta(minutes=timezone_offset)
                seconds_since_midnight = (current_datetime_local -
                                          current_datetime_local.replace(hour=0,
                                                                         second=0,
                                                                         microsecond=0,
                                                                         tzinfo=None)).total_seconds()
                if rate['start_time_of_day'].total_seconds() <= \
                        seconds_since_midnight < rate['end_time_of_day'].total_seconds():
                    result[current_datetime_utc] = rate['price']
                    break

            # start from the next time slot
            current_datetime_utc += timedelta(minutes=config.minutes_to_count)

    return {k: v for k, v in result.items() if start_datetime_utc <= k <= end_datetime_utc}


########################################################################################################################
# Get peak types of tariff by energy category
# peak types: toppeak, onpeak, midpeak, offpeak, deep
########################################################################################################################
def get_energy_category_peak_types(cost_center_id, energy_category_id, start_datetime_utc, end_datetime_utc):
    # todo: validate parameters
    if cost_center_id is None:
        return dict()

    start_datetime_utc = start_datetime_utc.replace(tzinfo=None)
    end_datetime_utc = end_datetime_utc.replace(tzinfo=None)

    # get timezone offset in minutes, this value will be returned to client
    timezone_offset = int(config.utc_offset[1:3]) * 60 + int(config.utc_offset[4:6])
    if config.utc_offset[0] == '-':
        timezone_offset = -timezone_offset

    tariff_dict = collections.OrderedDict()

    cnx = None
    cursor = None
    try:
        cnx = mysql.connector.connect(**config.myems_system_db)
        cursor = cnx.cursor()
        query_tariffs = (" SELECT t.id, t.valid_from_datetime_utc, t.valid_through_datetime_utc "
                         " FROM tbl_tariffs t, tbl_cost_centers_tariffs cct "
                         " WHERE t.energy_category_id = %s AND "
                         "       t.id = cct.tariff_id AND "
                         "       cct.cost_center_id = %s AND "
                         "       t.valid_through_datetime_utc >= %s AND "
                         "       t.valid_from_datetime_utc <= %s "
                         " ORDER BY t.valid_from_datetime_utc ")
        cursor.execute(query_tariffs, (energy_category_id, cost_center_id, start_datetime_utc, end_datetime_utc,))
        rows_tariffs = cursor.fetchall()
    except Exception as e:
        print(str(e))
        if cnx:
            cnx.close()
        if cursor:
            cursor.close()
        return dict()

    if rows_tariffs is None or len(rows_tariffs) == 0:
        if cursor:
            cursor.close()
        if cnx:
            cnx.close()
        return dict()

    for row in rows_tariffs:
        tariff_dict[row[0]] = {'valid_from_datetime_utc': row[1],
                               'valid_through_datetime_utc': row[2],
                               'rates': list()}

    try:
        query_timeofuse_tariffs = (" SELECT tariff_id, start_time_of_day, end_time_of_day, peak_type "
                                   " FROM tbl_tariffs_timeofuses "
                                   " WHERE tariff_id IN ( " + ', '.join(map(str, tariff_dict.keys())) + ")"
                                   " ORDER BY tariff_id, start_time_of_day ")
        cursor.execute(query_timeofuse_tariffs, )
        rows_timeofuse_tariffs = cursor.fetchall()
    except Exception as e:
        print(str(e))
        if cnx:
            cnx.close()
        if cursor:
            cursor.close()
        return dict()

    if cursor:
        cursor.close()
    if cnx:
        cnx.close()

    if rows_timeofuse_tariffs is None or len(rows_timeofuse_tariffs) == 0:
        return dict()

    for row in rows_timeofuse_tariffs:
        tariff_dict[row[0]]['rates'].append({'start_time_of_day': row[1],
                                             'end_time_of_day': row[2],
                                             'peak_type': row[3]})

    result = dict()
    for tariff_id, tariff_value in tariff_dict.items():
        current_datetime_utc = tariff_value['valid_from_datetime_utc']
        while current_datetime_utc < tariff_value['valid_through_datetime_utc']:
            for rate in tariff_value['rates']:
                current_datetime_local = current_datetime_utc + timedelta(minutes=timezone_offset)
                seconds_since_midnight = (current_datetime_local -
                                          current_datetime_local.replace(hour=0,
                                                                         second=0,
                                                                         microsecond=0,
                                                                         tzinfo=None)).total_seconds()
                if rate['start_time_of_day'].total_seconds() <= \
                        seconds_since_midnight < rate['end_time_of_day'].total_seconds():
                    result[current_datetime_utc] = rate['peak_type']
                    break

            # start from the next time slot
            current_datetime_utc += timedelta(minutes=config.minutes_to_count)

    return {k: v for k, v in result.items() if start_datetime_utc <= k <= end_datetime_utc}


########################################################################################################################
# Averaging calculator of hourly data by period
#   rows_hourly: list of (start_datetime_utc, actual_value), should belong to one energy_category_id
#   start_datetime_utc: start datetime in utc
#   end_datetime_utc: end datetime in utc
#   period_type: use one of the period types, 'hourly', 'daily', 'weekly', 'monthly' and 'yearly'
# Returns: periodically data of average and maximum
# Note: this procedure doesn't work with multiple energy categories
########################################################################################################################
def averaging_hourly_data_by_period(rows_hourly, start_datetime_utc, end_datetime_utc, period_type):
    # todo: validate parameters
    if start_datetime_utc is None or \
            end_datetime_utc is None or \
            start_datetime_utc >= end_datetime_utc or \
            period_type not in ('hourly', 'daily', 'weekly', 'monthly', 'yearly'):
        return list(), None, None

    start_datetime_utc = start_datetime_utc.replace(tzinfo=None)
    end_datetime_utc = end_datetime_utc.replace(tzinfo=None)

    if period_type == "hourly":
        result_rows_hourly = list()
        # todo: add config.working_day_start_time_local
        # todo: add config.minutes_to_count
        total = Decimal(0.0)
        maximum = None
        counter = 0
        current_datetime_utc = start_datetime_utc.replace(minute=0, second=0, microsecond=0, tzinfo=None)
        while current_datetime_utc <= end_datetime_utc:
            sub_total = Decimal(0.0)
            sub_maximum = None
            sub_counter = 0
            for row in rows_hourly:
                if current_datetime_utc <= row[0] < current_datetime_utc + \
                        timedelta(minutes=config.minutes_to_count):
                    sub_total += row[1]
                    if sub_maximum is None:
                        sub_maximum = row[1]
                    elif sub_maximum < row[1]:
                        sub_maximum = row[1]
                    sub_counter += 1

            sub_average = (sub_total / sub_counter) if sub_counter > 0 else None
            result_rows_hourly.append((current_datetime_utc, sub_average, sub_maximum))

            total += sub_total
            counter += sub_counter
            if sub_maximum is None:
                pass
            elif maximum is None:
                maximum = sub_maximum
            elif maximum < sub_maximum:
                maximum = sub_maximum

            current_datetime_utc += timedelta(minutes=config.minutes_to_count)

        average = total / counter if counter > 0 else None
        return result_rows_hourly, average, maximum

    elif period_type == "daily":
        result_rows_daily = list()
        # todo: add config.working_day_start_time_local
        # todo: add config.minutes_to_count
        total = Decimal(0.0)
        maximum = None
        counter = 0
        # calculate the start datetime in utc of the first day in local
        start_datetime_local = start_datetime_utc + timedelta(hours=int(config.utc_offset[1:3]))
        current_datetime_utc = start_datetime_local.replace(hour=0) - timedelta(hours=int(config.utc_offset[1:3]))
        while current_datetime_utc <= end_datetime_utc:
            sub_total = Decimal(0.0)
            sub_maximum = None
            sub_counter = 0
            for row in rows_hourly:
                if current_datetime_utc <= row[0] < current_datetime_utc + timedelta(days=1):
                    sub_total += row[1]
                    if sub_maximum is None:
                        sub_maximum = row[1]
                    elif sub_maximum < row[1]:
                        sub_maximum = row[1]
                    sub_counter += 1

            sub_average = (sub_total / sub_counter) if sub_counter > 0 else None
            result_rows_daily.append((current_datetime_utc, sub_average, sub_maximum))
            total += sub_total
            counter += sub_counter
            if sub_maximum is None:
                pass
            elif maximum is None:
                maximum = sub_maximum
            elif maximum < sub_maximum:
                maximum = sub_maximum
            current_datetime_utc += timedelta(days=1)

        average = total / counter if counter > 0 else None
        return result_rows_daily, average, maximum

    elif period_type == 'weekly':
        result_rows_weekly = list()
        # todo: add config.working_day_start_time_local
        # todo: add config.minutes_to_count
        total = Decimal(0.0)
        maximum = None
        counter = 0
        # calculate the start datetime in utc of the monday in the first week in local
        start_datetime_local = start_datetime_utc + timedelta(hours=int(config.utc_offset[1:3]))
        weekday = start_datetime_local.weekday()
        current_datetime_utc = \
            start_datetime_local.replace(hour=0) - timedelta(days=weekday, hours=int(config.utc_offset[1:3]))
        while current_datetime_utc <= end_datetime_utc:
            sub_total = Decimal(0.0)
            sub_maximum = None
            sub_counter = 0
            for row in rows_hourly:
                if current_datetime_utc <= row[0] < current_datetime_utc + timedelta(days=7):
                    sub_total += row[1]
                    if sub_maximum is None:
                        sub_maximum = row[1]
                    elif sub_maximum < row[1]:
                        sub_maximum = row[1]
                    sub_counter += 1

            sub_average = (sub_total / sub_counter) if sub_counter > 0 else None
            result_rows_weekly.append((current_datetime_utc, sub_average, sub_maximum))
            total += sub_total
            counter += sub_counter
            if sub_maximum is None:
                pass
            elif maximum is None:
                maximum = sub_maximum
            elif maximum < sub_maximum:
                maximum = sub_maximum
            current_datetime_utc += timedelta(days=7)

        average = total / counter if counter > 0 else None
        return result_rows_weekly, average, maximum

    elif period_type == "monthly":
        result_rows_monthly = list()
        # todo: add config.working_day_start_time_local
        # todo: add config.minutes_to_count
        total = Decimal(0.0)
        maximum = None
        counter = 0
        # calculate the start datetime in utc of the first day in the first month in local
        start_datetime_local = start_datetime_utc + timedelta(hours=int(config.utc_offset[1:3]))
        current_datetime_utc = \
            start_datetime_local.replace(day=1, hour=0) - timedelta(hours=int(config.utc_offset[1:3]))

        while current_datetime_utc <= end_datetime_utc:
            # calculate the next datetime in utc
            if current_datetime_utc.month == 1:
                temp_day = 28
                ny = current_datetime_utc.year
                if (ny % 100 != 0 and ny % 4 == 0) or (ny % 100 == 0 and ny % 400 == 0):
                    temp_day = 29

                next_datetime_utc = datetime(year=current_datetime_utc.year,
                                             month=current_datetime_utc.month + 1,
                                             day=temp_day,
                                             hour=current_datetime_utc.hour,
                                             minute=current_datetime_utc.minute,
                                             second=0,
                                             microsecond=0,
                                             tzinfo=None)
            elif current_datetime_utc.month == 2:
                next_datetime_utc = datetime(year=current_datetime_utc.year,
                                             month=current_datetime_utc.month + 1,
                                             day=31,
                                             hour=current_datetime_utc.hour,
                                             minute=current_datetime_utc.minute,
                                             second=0,
                                             microsecond=0,
                                             tzinfo=None)
            elif current_datetime_utc.month in [3, 5, 8, 10]:
                next_datetime_utc = datetime(year=current_datetime_utc.year,
                                             month=current_datetime_utc.month + 1,
                                             day=30,
                                             hour=current_datetime_utc.hour,
                                             minute=current_datetime_utc.minute,
                                             second=0,
                                             microsecond=0,
                                             tzinfo=None)
            elif current_datetime_utc.month == 7:
                next_datetime_utc = datetime(year=current_datetime_utc.year,
                                             month=current_datetime_utc.month + 1,
                                             day=31,
                                             hour=current_datetime_utc.hour,
                                             minute=current_datetime_utc.minute,
                                             second=0,
                                             microsecond=0,
                                             tzinfo=None)
            elif current_datetime_utc.month in [4, 6, 9, 11]:
                next_datetime_utc = datetime(year=current_datetime_utc.year,
                                             month=current_datetime_utc.month + 1,
                                             day=31,
                                             hour=current_datetime_utc.hour,
                                             minute=current_datetime_utc.minute,
                                             second=0,
                                             microsecond=0,
                                             tzinfo=None)
            elif current_datetime_utc.month == 12:
                next_datetime_utc = datetime(year=current_datetime_utc.year + 1,
                                             month=1,
                                             day=31,
                                             hour=current_datetime_utc.hour,
                                             minute=current_datetime_utc.minute,
                                             second=0,
                                             microsecond=0,
                                             tzinfo=None)

            sub_total = Decimal(0.0)
            sub_maximum = None
            sub_counter = 0
            for row in rows_hourly:
                if current_datetime_utc <= row[0] < next_datetime_utc:
                    sub_total += row[1]
                    if sub_maximum is None:
                        sub_maximum = row[1]
                    elif sub_maximum < row[1]:
                        sub_maximum = row[1]
                    sub_counter += 1

            sub_average = (sub_total / sub_counter) if sub_counter > 0 else None
            result_rows_monthly.append((current_datetime_utc, sub_average, sub_maximum))
            total += sub_total
            counter += sub_counter
            if sub_maximum is None:
                pass
            elif maximum is None:
                maximum = sub_maximum
            elif maximum < sub_maximum:
                maximum = sub_maximum
            current_datetime_utc = next_datetime_utc

        average = total / counter if counter > 0 else None
        return result_rows_monthly, average, maximum

    elif period_type == "yearly":
        result_rows_yearly = list()
        # todo: add config.working_day_start_time_local
        # todo: add config.minutes_to_count
        total = Decimal(0.0)
        maximum = None
        counter = 0
        # calculate the start datetime in utc of the first day in the first month in local
        start_datetime_local = start_datetime_utc + timedelta(hours=int(config.utc_offset[1:3]))
        current_datetime_utc = start_datetime_local.replace(month=1, day=1, hour=0) - timedelta(
            hours=int(config.utc_offset[1:3]))

        while current_datetime_utc <= end_datetime_utc:
            # calculate the next datetime in utc
            # todo: timedelta of year
            next_datetime_utc = datetime(year=current_datetime_utc.year + 2,
                                         month=1,
                                         day=1,
                                         hour=current_datetime_utc.hour,
                                         minute=current_datetime_utc.minute,
                                         second=current_datetime_utc.second,
                                         microsecond=current_datetime_utc.microsecond,
                                         tzinfo=current_datetime_utc.tzinfo) - timedelta(days=1)
            sub_total = Decimal(0.0)
            sub_maximum = None
            sub_counter = 0
            for row in rows_hourly:
                if current_datetime_utc <= row[0] < next_datetime_utc:
                    sub_total += row[1]
                    if sub_maximum is None:
                        sub_maximum = row[1]
                    elif sub_maximum < row[1]:
                        sub_maximum = row[1]
                    sub_counter += 1

            sub_average = (sub_total / sub_counter) if sub_counter > 0 else None
            result_rows_yearly.append((current_datetime_utc, sub_average, sub_maximum))
            total += sub_total
            counter += sub_counter
            if sub_maximum is None:
                pass
            elif maximum is None:
                maximum = sub_maximum
            elif maximum < sub_maximum:
                maximum = sub_maximum
            current_datetime_utc = next_datetime_utc

        average = total / counter if counter > 0 else None
        return result_rows_yearly, average, maximum
    else:
        return list(), None, None


########################################################################################################################
# Statistics calculator of hourly data by period
#   rows_hourly: list of (start_datetime_utc, actual_value), should belong to one energy_category_id
#   start_datetime_utc: start datetime in utc
#   end_datetime_utc: end datetime in utc
#   period_type: use one of the period types, 'hourly', 'daily', 'weekly', 'monthly' and 'yearly'
# Returns: periodically data of values and statistics of mean, median, minimum, maximum, stdev and variance
# Note: this procedure doesn't work with multiple energy categories
########################################################################################################################
def statistics_hourly_data_by_period(rows_hourly, start_datetime_utc, end_datetime_utc, period_type):
    # todo: validate parameters
    if start_datetime_utc is None or \
            end_datetime_utc is None or \
            start_datetime_utc >= end_datetime_utc or \
            period_type not in ('hourly', 'daily', 'weekly', 'monthly', 'yearly'):
        return list(), None, None, None, None, None, None

    start_datetime_utc = start_datetime_utc.replace(tzinfo=None)
    end_datetime_utc = end_datetime_utc.replace(tzinfo=None)

    if period_type == "hourly":
        result_rows_hourly = list()
        sample_data = list()
        # todo: add config.working_day_start_time_local
        # todo: add config.minutes_to_count
        counter = 0
        mean = None
        median = None
        minimum = None
        maximum = None
        stdev = None
        variance = None
        current_datetime_utc = start_datetime_utc.replace(minute=0, second=0, microsecond=0, tzinfo=None)
        while current_datetime_utc <= end_datetime_utc:
            sub_total = Decimal(0.0)
            for row in rows_hourly:
                if current_datetime_utc <= row[0] < current_datetime_utc + \
                        timedelta(minutes=config.minutes_to_count):
                    sub_total += row[1]

            result_rows_hourly.append((current_datetime_utc, sub_total))
            sample_data.append(sub_total)

            counter += 1
            if minimum is None:
                minimum = sub_total
            elif minimum > sub_total:
                minimum = sub_total

            if maximum is None:
                maximum = sub_total
            elif maximum < sub_total:
                maximum = sub_total

            current_datetime_utc += timedelta(minutes=config.minutes_to_count)

        if len(sample_data) > 1:
            mean = statistics.mean(sample_data)
            median = statistics.median(sample_data)
            stdev = statistics.stdev(sample_data)
            variance = statistics.variance(sample_data)

        return result_rows_hourly, mean, median, minimum, maximum, stdev, variance

    elif period_type == "daily":
        result_rows_daily = list()
        sample_data = list()
        # todo: add config.working_day_start_time_local
        # todo: add config.minutes_to_count
        counter = 0
        mean = None
        median = None
        minimum = None
        maximum = None
        stdev = None
        variance = None
        # calculate the start datetime in utc of the first day in local
        start_datetime_local = start_datetime_utc + timedelta(hours=int(config.utc_offset[1:3]))
        current_datetime_utc = start_datetime_local.replace(hour=0) - timedelta(hours=int(config.utc_offset[1:3]))
        while current_datetime_utc <= end_datetime_utc:
            sub_total = Decimal(0.0)
            for row in rows_hourly:
                if current_datetime_utc <= row[0] < current_datetime_utc + timedelta(days=1):
                    sub_total += row[1]

            result_rows_daily.append((current_datetime_utc, sub_total))
            sample_data.append(sub_total)

            counter += 1
            if minimum is None:
                minimum = sub_total
            elif minimum > sub_total:
                minimum = sub_total

            if maximum is None:
                maximum = sub_total
            elif maximum < sub_total:
                maximum = sub_total
            current_datetime_utc += timedelta(days=1)

        if len(sample_data) > 1:
            mean = statistics.mean(sample_data)
            median = statistics.median(sample_data)
            stdev = statistics.stdev(sample_data)
            variance = statistics.variance(sample_data)

        return result_rows_daily, mean, median, minimum, maximum, stdev, variance

    elif period_type == "weekly":
        result_rows_weekly = list()
        sample_data = list()
        # todo: add config.working_day_start_time_local
        # todo: add config.minutes_to_count
        counter = 0
        mean = None
        median = None
        minimum = None
        maximum = None
        stdev = None
        variance = None
        # calculate the start datetime in utc of the monday in the first week in local
        start_datetime_local = start_datetime_utc + timedelta(hours=int(config.utc_offset[1:3]))
        weekday = start_datetime_local.weekday()
        current_datetime_utc = \
            start_datetime_local.replace(hour=0) - timedelta(days=weekday, hours=int(config.utc_offset[1:3]))
        while current_datetime_utc <= end_datetime_utc:
            sub_total = Decimal(0.0)
            for row in rows_hourly:
                if current_datetime_utc <= row[0] < current_datetime_utc + timedelta(days=7):
                    sub_total += row[1]

            result_rows_weekly.append((current_datetime_utc, sub_total))
            sample_data.append(sub_total)

            counter += 1
            if minimum is None:
                minimum = sub_total
            elif minimum > sub_total:
                minimum = sub_total

            if maximum is None:
                maximum = sub_total
            elif maximum < sub_total:
                maximum = sub_total
            current_datetime_utc += timedelta(days=7)

        if len(sample_data) > 1:
            mean = statistics.mean(sample_data)
            median = statistics.median(sample_data)
            stdev = statistics.stdev(sample_data)
            variance = statistics.variance(sample_data)

        return result_rows_weekly, mean, median, minimum, maximum, stdev, variance

    elif period_type == "monthly":
        result_rows_monthly = list()
        sample_data = list()
        # todo: add config.working_day_start_time_local
        # todo: add config.minutes_to_count
        counter = 0
        mean = None
        median = None
        minimum = None
        maximum = None
        stdev = None
        variance = None
        # calculate the start datetime in utc of the first day in the first month in local
        start_datetime_local = start_datetime_utc + timedelta(hours=int(config.utc_offset[1:3]))
        current_datetime_utc = \
            start_datetime_local.replace(day=1, hour=0) - timedelta(hours=int(config.utc_offset[1:3]))

        while current_datetime_utc <= end_datetime_utc:
            # calculate the next datetime in utc
            if current_datetime_utc.month == 1:
                temp_day = 28
                ny = current_datetime_utc.year
                if (ny % 100 != 0 and ny % 4 == 0) or (ny % 100 == 0 and ny % 400 == 0):
                    temp_day = 29

                next_datetime_utc = datetime(year=current_datetime_utc.year,
                                             month=current_datetime_utc.month + 1,
                                             day=temp_day,
                                             hour=current_datetime_utc.hour,
                                             minute=current_datetime_utc.minute,
                                             second=0,
                                             microsecond=0,
                                             tzinfo=None)
            elif current_datetime_utc.month == 2:
                next_datetime_utc = datetime(year=current_datetime_utc.year,
                                             month=current_datetime_utc.month + 1,
                                             day=31,
                                             hour=current_datetime_utc.hour,
                                             minute=current_datetime_utc.minute,
                                             second=0,
                                             microsecond=0,
                                             tzinfo=None)
            elif current_datetime_utc.month in [3, 5, 8, 10]:
                next_datetime_utc = datetime(year=current_datetime_utc.year,
                                             month=current_datetime_utc.month + 1,
                                             day=30,
                                             hour=current_datetime_utc.hour,
                                             minute=current_datetime_utc.minute,
                                             second=0,
                                             microsecond=0,
                                             tzinfo=None)
            elif current_datetime_utc.month == 7:
                next_datetime_utc = datetime(year=current_datetime_utc.year,
                                             month=current_datetime_utc.month + 1,
                                             day=31,
                                             hour=current_datetime_utc.hour,
                                             minute=current_datetime_utc.minute,
                                             second=0,
                                             microsecond=0,
                                             tzinfo=None)
            elif current_datetime_utc.month in [4, 6, 9, 11]:
                next_datetime_utc = datetime(year=current_datetime_utc.year,
                                             month=current_datetime_utc.month + 1,
                                             day=31,
                                             hour=current_datetime_utc.hour,
                                             minute=current_datetime_utc.minute,
                                             second=0,
                                             microsecond=0,
                                             tzinfo=None)
            elif current_datetime_utc.month == 12:
                next_datetime_utc = datetime(year=current_datetime_utc.year + 1,
                                             month=1,
                                             day=31,
                                             hour=current_datetime_utc.hour,
                                             minute=current_datetime_utc.minute,
                                             second=0,
                                             microsecond=0,
                                             tzinfo=None)

            sub_total = Decimal(0.0)
            for row in rows_hourly:
                if current_datetime_utc <= row[0] < next_datetime_utc:
                    sub_total += row[1]

            result_rows_monthly.append((current_datetime_utc, sub_total))
            sample_data.append(sub_total)

            counter += 1
            if minimum is None:
                minimum = sub_total
            elif minimum > sub_total:
                minimum = sub_total

            if maximum is None:
                maximum = sub_total
            elif maximum < sub_total:
                maximum = sub_total
            current_datetime_utc = next_datetime_utc

        if len(sample_data) > 1:
            mean = statistics.mean(sample_data)
            median = statistics.median(sample_data)
            stdev = statistics.stdev(sample_data)
            variance = statistics.variance(sample_data)

        return result_rows_monthly, mean, median, minimum, maximum, stdev, variance

    elif period_type == "yearly":
        result_rows_yearly = list()
        sample_data = list()
        # todo: add config.working_day_start_time_local
        # todo: add config.minutes_to_count
        mean = None
        median = None
        minimum = None
        maximum = None
        stdev = None
        variance = None
        # calculate the start datetime in utc of the first day in the first month in local
        start_datetime_local = start_datetime_utc + timedelta(hours=int(config.utc_offset[1:3]))
        current_datetime_utc = start_datetime_local.replace(month=1, day=1, hour=0) - timedelta(
            hours=int(config.utc_offset[1:3]))

        while current_datetime_utc <= end_datetime_utc:
            # calculate the next datetime in utc
            # todo: timedelta of year
            next_datetime_utc = datetime(year=current_datetime_utc.year + 2,
                                         month=1,
                                         day=1,
                                         hour=current_datetime_utc.hour,
                                         minute=current_datetime_utc.minute,
                                         second=current_datetime_utc.second,
                                         microsecond=current_datetime_utc.microsecond,
                                         tzinfo=current_datetime_utc.tzinfo) - timedelta(days=1)
            sub_total = Decimal(0.0)
            for row in rows_hourly:
                if current_datetime_utc <= row[0] < next_datetime_utc:
                    sub_total += row[1]

            result_rows_yearly.append((current_datetime_utc, sub_total))
            sample_data.append(sub_total)

            if minimum is None:
                minimum = sub_total
            elif minimum > sub_total:
                minimum = sub_total
            if maximum is None:
                maximum = sub_total
            elif maximum < sub_total:
                maximum = sub_total

            current_datetime_utc = next_datetime_utc

        if len(sample_data) > 1:
            mean = statistics.mean(sample_data)
            median = statistics.median(sample_data)
            stdev = statistics.stdev(sample_data)
            variance = statistics.variance(sample_data)

        return result_rows_yearly, mean, median, minimum, maximum, stdev, variance

    else:
        return list(), None, None, None, None, None, None


def get_translation(language):
    if language is None or not isinstance(language, str) or len(language) == 0:
        return gettext.translation('myems', './i18n/', languages=['en'])

    if language not in ['zh_CN', 'en', 'de', 'fr', 'es', 'ru', 'ar', 'vi', 'th', 'tr', 'ms', 'id', 'zh_TW', 'pt']:
        return gettext.translation('myems', './i18n/', languages=['en'])
    else:
        language_list = [language]
        return gettext.translation('myems', './i18n/', languages=language_list)


def int16_to_hhmm(actual_value):
    """Convert int16 to time in HH:mm"""
    hh = int(actual_value / 256)
    if hh < 10:
        hh = '0' + str(hh)
    elif hh < 24:
        hh = str(hh)
    else:
        return None
    mm = actual_value % 256
    if mm < 10:
        mm = '0' + str(mm)
    elif mm < 60:
        mm = str(mm)
    else:
        return None
    return hh + ':' + mm


def round2(actual_value, precision):
    if actual_value is not None:
        try:
            result = round(actual_value, precision)
        except (TypeError, NameError, SyntaxError):
            return "-"
        return result
    else:
        return "-"<|MERGE_RESOLUTION|>--- conflicted
+++ resolved
@@ -44,12 +44,8 @@
         # TODO: add config.minutes_to_count
         current_datetime_utc = start_datetime_utc.replace(minute=0, second=0, microsecond=0, tzinfo=None)
         while current_datetime_utc <= end_datetime_utc:
-<<<<<<< HEAD
-            subtotal = Decimal(0.0)
+            subtotal = None
             # Sum values within the current hour period
-=======
-            subtotal = None
->>>>>>> cce60b68
             for row in rows_hourly:
                 if current_datetime_utc <= row[0] < current_datetime_utc + \
                         timedelta(minutes=config.minutes_to_count):
