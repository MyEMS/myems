import hashlib
import os
import re
import uuid
from datetime import datetime, timedelta, timezone
import random

import falcon
import mysql.connector
import simplejson as json

import config
from core.useractivity import user_logger, write_log, admin_control


class UserCollection:
    @staticmethod
    def __init__():
        """Initializes Class"""
        pass

    @staticmethod
    def on_options(req, resp):
        resp.status = falcon.HTTP_200

    @staticmethod
    def on_get(req, resp):
        admin_control(req)
        cnx = mysql.connector.connect(**config.myems_user_db)
        cursor = cnx.cursor()
        query = (" SELECT u.id, u.name, u.display_name, u.uuid, "
                 "        u.email, u.is_admin, u.is_read_only, p.id, p.name, "
                 "        u.account_expiration_datetime_utc, u.password_expiration_datetime_utc, u.failed_login_count "
                 " FROM tbl_users u "
                 " LEFT JOIN tbl_privileges p ON u.privilege_id = p.id "
                 " ORDER BY u.name ")
        cursor.execute(query)
        rows = cursor.fetchall()
        cursor.close()
        cnx.close()

        timezone_offset = int(config.utc_offset[1:3]) * 60 + int(config.utc_offset[4:6])
        if config.utc_offset[0] == '-':
            timezone_offset = -timezone_offset

        result = list()
        if rows is not None and len(rows) > 0:
            for row in rows:
                account_expiration_datetime_local = row[9].replace(tzinfo=timezone.utc) + \
                    timedelta(minutes=timezone_offset)
                password_expiration_datetime_local = row[10].replace(tzinfo=timezone.utc) + \
                    timedelta(minutes=timezone_offset)
                meta_result = {"id": row[0],
                               "name": row[1],
                               "display_name": row[2],
                               "uuid": row[3],
                               "email": row[4],
                               "is_admin": True if row[5] else False,
                               "is_read_only": (True if row[6] else False) if row[5] else None,
                               "privilege": {
                                   "id": row[7],
                                   "name": row[8]} if row[7] is not None else None,
                               "account_expiration_datetime":
                                   account_expiration_datetime_local.strftime('%Y-%m-%dT%H:%M:%S'),
                               "password_expiration_datetime":
                                   password_expiration_datetime_local.strftime('%Y-%m-%dT%H:%M:%S'),
                               "is_locked": True if row[11] >= config.maximum_failed_login_count else False}
                result.append(meta_result)

        resp.text = json.dumps(result)

    @staticmethod
    def on_post(req, resp):
        """Handles POST requests"""
        admin_control(req)
        # todo: add user log
        try:
            raw_json = req.stream.read().decode('utf-8')
            new_values = json.loads(raw_json)
        except Exception as ex:
            raise falcon.HTTPError(status=falcon.HTTP_400,
                                   title='API.BAD_REQUEST',
                                   description='API.FAILED_TO_READ_REQUEST_STREAM')

        if 'name' not in new_values['data'].keys() or \
                not isinstance(new_values['data']['name'], str) or \
                len(str.strip(new_values['data']['name'])) == 0:
            raise falcon.HTTPError(status=falcon.HTTP_400, title='API.BAD_REQUEST',
                                   description='API.INVALID_USER_NAME')
        name = str.strip(new_values['data']['name'])

        if 'display_name' not in new_values['data'].keys() or \
                not isinstance(new_values['data']['display_name'], str) or \
                len(str.strip(new_values['data']['display_name'])) == 0:
            raise falcon.HTTPError(status=falcon.HTTP_400, title='API.BAD_REQUEST',
                                   description='API.INVALID_DISPLAY_NAME')
        display_name = str.strip(new_values['data']['display_name'])

        if 'email' not in new_values['data'].keys() or \
                not isinstance(new_values['data']['email'], str) or \
                len(str.strip(new_values['data']['email'])) == 0:
            raise falcon.HTTPError(status=falcon.HTTP_400, title='API.BAD_REQUEST',
                                   description='API.INVALID_EMAIL')
        email = str.lower(str.strip(new_values['data']['email']))

        match = re.match(r'^[_a-z0-9-]+(\.[_a-z0-9-]+)*@[a-z0-9-]+(\.[a-z0-9-]+)*(\.[a-z]{2,4})$', email)
        if match is None:
            raise falcon.HTTPError(status=falcon.HTTP_400, title='API.BAD_REQUEST',
                                   description='API.INVALID_EMAIL')

        if 'password' not in new_values['data'].keys() or \
                not isinstance(new_values['data']['password'], str) or \
                len(str.strip(new_values['data']['password'])) == 0:
            raise falcon.HTTPError(status=falcon.HTTP_400, title='API.BAD_REQUEST',
                                   description='API.INVALID_PASSWORD')

        if len(str.strip(new_values['data']['password'])) > 100:
            raise falcon.HTTPError(status=falcon.HTTP_400, title='API.BAD_REQUEST',
                                   description='API.PASSWORD_LENGTH_CANNOT_EXCEED_100_CHARACTERS')

        if 'is_admin' not in new_values['data'].keys() or \
                not isinstance(new_values['data']['is_admin'], bool):
            raise falcon.HTTPError(status=falcon.HTTP_400, title='API.BAD_REQUEST',
                                   description='API.INVALID_IS_ADMIN_VALUE')
        is_admin = new_values['data']['is_admin']

        is_read_only = False

        if is_admin:
            if 'is_read_only' not in new_values['data'].keys() or \
                   not isinstance(new_values['data']['is_read_only'], bool):
                raise falcon.HTTPError(status=falcon.HTTP_400, title='API.BAD_REQUEST',
                                       description='API.INVALID_IS_READ_ONLY_VALUE')
            is_read_only = new_values['data']['is_read_only']

        if 'privilege_id' in new_values['data'].keys():
            if not isinstance(new_values['data']['privilege_id'], int) or \
                    new_values['data']['privilege_id'] <= 0:
                raise falcon.HTTPError(status=falcon.HTTP_400, title='API.BAD_REQUEST',
                                       description='API.INVALID_PRIVILEGE_ID')
            privilege_id = new_values['data']['privilege_id']
        else:
            privilege_id = None

        timezone_offset = int(config.utc_offset[1:3]) * 60 + int(config.utc_offset[4:6])
        if config.utc_offset[0] == '-':
            timezone_offset = -timezone_offset

        account_expiration_datetime = datetime.strptime(new_values['data']['account_expiration_datetime'],
                                                        '%Y-%m-%dT%H:%M:%S')
        account_expiration_datetime = account_expiration_datetime.replace(tzinfo=timezone.utc)
        account_expiration_datetime -= timedelta(minutes=timezone_offset)

        password_expiration_datetime = datetime.strptime(new_values['data']['password_expiration_datetime'],
                                                         '%Y-%m-%dT%H:%M:%S')
        password_expiration_datetime = password_expiration_datetime.replace(tzinfo=timezone.utc)
        password_expiration_datetime -= timedelta(minutes=timezone_offset)

        cnx = mysql.connector.connect(**config.myems_user_db)
        cursor = cnx.cursor()

        cursor.execute(" SELECT name "
                       " FROM tbl_users "
                       " WHERE name = %s ", (name,))
        if cursor.fetchone() is not None:
            cursor.close()
            cnx.close()
            raise falcon.HTTPError(status=falcon.HTTP_400, title='API.BAD_REQUEST',
                                   description='API.USER_NAME_IS_ALREADY_IN_USE')

        cursor.execute(" SELECT name "
                       " FROM tbl_users "
                       " WHERE email = %s ", (email,))
        if cursor.fetchone() is not None:
            cursor.close()
            cnx.close()
            raise falcon.HTTPError(status=falcon.HTTP_404, title='API.BAD_REQUEST',
                                   description='API.EMAIL_IS_ALREADY_IN_USE')

        if privilege_id is not None:
            cursor.execute(" SELECT name "
                           " FROM tbl_privileges "
                           " WHERE id = %s ",
                           (privilege_id,))
            if cursor.fetchone() is None:
                cursor.close()
                cnx.close()
                raise falcon.HTTPError(status=falcon.HTTP_404, title='API.NOT_FOUND',
                                       description='API.PRIVILEGE_NOT_FOUND')

        add_row = (" INSERT INTO tbl_users "
                   "     (name, uuid, display_name, email, salt, password, is_admin, is_read_only, privilege_id, "
                   "      account_expiration_datetime_utc, password_expiration_datetime_utc, failed_login_count) "
                   " VALUES (%s, %s, %s, %s, %s, %s, %s, %s, %s, %s, %s, %s) ")

        salt = uuid.uuid4().hex
        password = new_values['data']['password']
        hashed_password = hashlib.sha512(salt.encode() + password.encode()).hexdigest()

        cursor.execute(add_row, (name,
                                 str(uuid.uuid4()),
                                 display_name,
                                 email,
                                 salt,
                                 hashed_password,
                                 is_admin,
                                 is_read_only,
                                 privilege_id,
                                 account_expiration_datetime,
                                 password_expiration_datetime,
                                 0))
        new_id = cursor.lastrowid
        cnx.commit()
        cursor.close()
        cnx.close()

        resp.status = falcon.HTTP_201
        resp.location = '/users/' + str(new_id)


class UserItem:
    @staticmethod
    def __init__():
        """Initializes Class"""
        pass

    @staticmethod
    def on_options(req, resp, id_):
        resp.status = falcon.HTTP_200

    @staticmethod
    def on_get(req, resp, id_):
        admin_control(req)
        if not id_.isdigit() or int(id_) <= 0:
            raise falcon.HTTPError(status=falcon.HTTP_400, title='API.BAD_REQUEST',
                                   description='API.INVALID_USER_ID')

        cnx = mysql.connector.connect(**config.myems_user_db)
        cursor = cnx.cursor()

        query = (" SELECT u.id, u.name, u.display_name, u.uuid, "
                 "        u.email, u.is_admin, u.is_read_only, p.id, p.name, "
                 "        u.account_expiration_datetime_utc, u.password_expiration_datetime_utc,"
                 "        u.failed_login_count "
                 " FROM tbl_users u "
                 " LEFT JOIN tbl_privileges p ON u.privilege_id = p.id "
                 " WHERE u.id =%s ")
        cursor.execute(query, (id_,))
        row = cursor.fetchone()
        cursor.close()
        cnx.close()

        if row is None:
            raise falcon.HTTPError(status=falcon.HTTP_404, title='API.NOT_FOUND',
                                   description='API.USER_NOT_FOUND')
        timezone_offset = int(config.utc_offset[1:3]) * 60 + int(config.utc_offset[4:6])
        if config.utc_offset[0] == '-':
            timezone_offset = -timezone_offset

        account_expiration_datetime_local = row[9].replace(tzinfo=timezone.utc) + timedelta(minutes=timezone_offset)
        password_expiration_datetime_local = row[10].replace(tzinfo=timezone.utc) + timedelta(minutes=timezone_offset)

        result = {"id": row[0],
                  "name": row[1],
                  "display_name": row[2],
                  "uuid": row[3],
                  "email": row[4],
                  "is_admin": True if row[5] else False,
                  "is_read_only": (True if row[6] else False) if row[5] else None,
                  "privilege": {
                      "id": row[7],
                      "name": row[8]} if row[7] is not None else None,
                  "account_expiration_datetime":
                      account_expiration_datetime_local.strftime('%Y-%m-%dT%H:%M:%S'),
                  "password_expiration_datetime":
                      password_expiration_datetime_local.strftime('%Y-%m-%dT%H:%M:%S'),
                  "is_locked": True if row[11] >= config.maximum_failed_login_count else False}
        resp.text = json.dumps(result)

    @staticmethod
    @user_logger
    def on_delete(req, resp, id_):
        admin_control(req)
        if not id_.isdigit() or int(id_) <= 0:
            raise falcon.HTTPError(status=falcon.HTTP_400, title='API.BAD_REQUEST',
                                   description='API.INVALID_USER_ID')

        cnx = mysql.connector.connect(**config.myems_user_db)
        cursor = cnx.cursor()

        cursor.execute(" SELECT name "
                       " FROM tbl_users "
                       " WHERE id = %s ", (id_,))
        if cursor.fetchone() is None:
            cursor.close()
            cnx.close()
            raise falcon.HTTPError(status=falcon.HTTP_404, title='API.NOT_FOUND',
                                   description='API.USER_NOT_FOUND')

        # TODO: delete associated objects
        cursor.execute(" DELETE FROM tbl_users WHERE id = %s ", (id_,))
        cnx.commit()

        cursor.close()
        cnx.close()

        resp.status = falcon.HTTP_204

    @staticmethod
    @user_logger
    def on_put(req, resp, id_):
        """Handles PUT requests"""
        admin_control(req)
        try:
            raw_json = req.stream.read().decode('utf-8')
            new_values = json.loads(raw_json)
        except Exception as ex:
            raise falcon.HTTPError(status=falcon.HTTP_400,
                                   title='API.BAD_REQUEST',
                                   description='API.FAILED_TO_READ_REQUEST_STREAM')

        if not id_.isdigit() or int(id_) <= 0:
            raise falcon.HTTPError(status=falcon.HTTP_400, title='API.BAD_REQUEST',
                                   description='API.INVALID_USER_ID')

        if 'name' not in new_values['data'].keys() or \
                not isinstance(new_values['data']['name'], str) or \
                len(str.strip(new_values['data']['name'])) == 0:
            raise falcon.HTTPError(status=falcon.HTTP_400, title='API.BAD_REQUEST',
                                   description='API.INVALID_USER_NAME')
        name = str.strip(new_values['data']['name'])

        if 'display_name' not in new_values['data'].keys() or \
                not isinstance(new_values['data']['display_name'], str) or \
                len(str.strip(new_values['data']['display_name'])) == 0:
            raise falcon.HTTPError(status=falcon.HTTP_400, title='API.BAD_REQUEST',
                                   description='API.INVALID_DISPLAY_NAME')
        display_name = str.strip(new_values['data']['display_name'])

        if 'email' not in new_values['data'].keys() or \
                not isinstance(new_values['data']['email'], str) or \
                len(str.strip(new_values['data']['email'])) == 0:
            raise falcon.HTTPError(status=falcon.HTTP_400, title='API.BAD_REQUEST',
                                   description='API.INVALID_EMAIL')
        email = str.lower(str.strip(new_values['data']['email']))

        match = re.match(r'^[_a-z0-9-]+(\.[_a-z0-9-]+)*@[a-z0-9-]+(\.[a-z0-9-]+)*(\.[a-z]{2,4})$', email)
        if match is None:
            raise falcon.HTTPError(status=falcon.HTTP_400, title='API.BAD_REQUEST',
                                   description='API.INVALID_EMAIL')

        if 'is_admin' not in new_values['data'].keys() or \
                not isinstance(new_values['data']['is_admin'], bool):
            raise falcon.HTTPError(status=falcon.HTTP_400, title='API.BAD_REQUEST',
                                   description='API.INVALID_IS_ADMIN_VALUE')
        is_admin = new_values['data']['is_admin']

        is_read_only = False

        if is_admin:
            if 'is_read_only' not in new_values['data'].keys() or \
                   not isinstance(new_values['data']['is_read_only'], bool):
                raise falcon.HTTPError(status=falcon.HTTP_400, title='API.BAD_REQUEST',
                                       description='API.INVALID_IS_READ_ONLY_VALUE')
            is_read_only = new_values['data']['is_read_only']

        if 'privilege_id' in new_values['data'].keys():
            if not isinstance(new_values['data']['privilege_id'], int) or \
                    new_values['data']['privilege_id'] <= 0:
                raise falcon.HTTPError(status=falcon.HTTP_400, title='API.BAD_REQUEST',
                                       description='API.INVALID_PRIVILEGE_ID')
            privilege_id = new_values['data']['privilege_id']
        else:
            privilege_id = None

        timezone_offset = int(config.utc_offset[1:3]) * 60 + int(config.utc_offset[4:6])
        if config.utc_offset[0] == '-':
            timezone_offset = -timezone_offset

        account_expiration_datetime = datetime.strptime(new_values['data']['account_expiration_datetime'],
                                                        '%Y-%m-%dT%H:%M:%S')
        account_expiration_datetime = account_expiration_datetime.replace(tzinfo=timezone.utc)
        account_expiration_datetime -= timedelta(minutes=timezone_offset)

        password_expiration_datetime = datetime.strptime(new_values['data']['password_expiration_datetime'],
                                                         '%Y-%m-%dT%H:%M:%S')
        password_expiration_datetime = password_expiration_datetime.replace(tzinfo=timezone.utc)
        password_expiration_datetime -= timedelta(minutes=timezone_offset)

        cnx = mysql.connector.connect(**config.myems_user_db)
        cursor = cnx.cursor()

        cursor.execute(" SELECT name "
                       " FROM tbl_users "
                       " WHERE id = %s ", (id_,))
        if cursor.fetchone() is None:
            cursor.close()
            cnx.close()
            raise falcon.HTTPError(status=falcon.HTTP_404, title='API.NOT_FOUND',
                                   description='API.USER_NOT_FOUND')

        cursor.execute(" SELECT name "
                       " FROM tbl_users "
                       " WHERE name = %s AND id != %s ", (name, id_))
        if cursor.fetchone() is not None:
            cursor.close()
            cnx.close()
            raise falcon.HTTPError(status=falcon.HTTP_400, title='API.BAD_REQUEST',
                                   description='API.USER_NAME_IS_ALREADY_IN_USE')

        cursor.execute(" SELECT name "
                       " FROM tbl_users "
                       " WHERE email = %s AND id != %s ", (email, id_))
        if cursor.fetchone() is not None:
            cursor.close()
            cnx.close()
            raise falcon.HTTPError(status=falcon.HTTP_404, title='API.BAD_REQUEST',
                                   description='API.EMAIL_IS_ALREADY_IN_USE')

        if privilege_id is not None:
            cursor.execute(" SELECT name "
                           " FROM tbl_privileges "
                           " WHERE id = %s ",
                           (privilege_id,))
            if cursor.fetchone() is None:
                cursor.close()
                cnx.close()
                raise falcon.HTTPError(status=falcon.HTTP_404, title='API.NOT_FOUND',
                                       description='API.PRIVILEGE_NOT_FOUND')

        update_row = (" UPDATE tbl_users "
                      " SET name = %s, display_name = %s, email = %s, "
                      "     is_admin = %s, is_read_only = %s, privilege_id = %s,"
                      "     account_expiration_datetime_utc = %s, "
                      "     password_expiration_datetime_utc = %s "
                      " WHERE id = %s ")
        cursor.execute(update_row, (name,
                                    display_name,
                                    email,
                                    is_admin,
                                    is_read_only,
                                    privilege_id,
                                    account_expiration_datetime,
                                    password_expiration_datetime,
                                    id_,))
        cnx.commit()

        cursor.close()
        cnx.close()

        resp.status = falcon.HTTP_200


class UserLogin:
    @staticmethod
    def __init__():
        """Initializes Class"""
        pass

    @staticmethod
    def on_options(req, resp):
        resp.status = falcon.HTTP_200

    @staticmethod
    def on_put(req, resp):
        """Handles PUT requests"""
        try:
            raw_json = req.stream.read().decode('utf-8')
            new_values = json.loads(raw_json)
        except Exception as ex:
            raise falcon.HTTPError(status=falcon.HTTP_400,
                                   title='API.BAD_REQUEST',
                                   description='API.FAILED_TO_READ_REQUEST_STREAM')

        if not isinstance(new_values['data']['password'], str) or \
                len(str.strip(new_values['data']['password'])) == 0:
            raise falcon.HTTPError(status=falcon.HTTP_400, title='API.BAD_REQUEST',
                                   description='API.INVALID_PASSWORD')

        if len(str.strip(new_values['data']['password'])) > 100:
            raise falcon.HTTPError(status=falcon.HTTP_400, title='API.BAD_REQUEST',
                                   description='API.PASSWORD_LENGTH_CANNOT_EXCEED_100_CHARACTERS')

        cnx = mysql.connector.connect(**config.myems_user_db)
        cursor = cnx.cursor()

        if 'name' in new_values['data']:

            if not isinstance(new_values['data']['name'], str) or \
                    len(str.strip(new_values['data']['name'])) == 0:
                raise falcon.HTTPError(status=falcon.HTTP_400, title='API.BAD_REQUEST',
                                       description='API.INVALID_USER_NAME')

            query = (" SELECT id, name, uuid, display_name, email, salt, password, is_admin, is_read_only, "
                     "        account_expiration_datetime_utc, password_expiration_datetime_utc, failed_login_count "
                     " FROM tbl_users "
                     " WHERE name = %s ")
            cursor.execute(query, (str.strip(new_values['data']['name']).lower(),))
            row = cursor.fetchone()
            if row is None:
                cursor.close()
                cnx.close()
                raise falcon.HTTPError(status=falcon.HTTP_404, title='API.ERROR', description='API.USER_NOT_FOUND')

            result = {"id": row[0],
                      "name": row[1],
                      "uuid": row[2],
                      "display_name": row[3],
                      "email": row[4],
                      "salt": row[5],
                      "password": row[6],
                      "is_admin": True if row[7] else False,
                      "is_read_only": (True if row[8] else False) if row[7] else None,
                      "account_expiration_datetime_utc": row[9],
                      "password_expiration_datetime_utc": row[10],
                      "failed_login_count": row[11]}

        elif 'email' in new_values['data']:
            if not isinstance(new_values['data']['email'], str) or \
                    len(str.strip(new_values['data']['email'])) == 0:
                raise falcon.HTTPError(status=falcon.HTTP_400, title='API.BAD_REQUEST',
                                       description='API.INVALID_EMAIL')

            query = (" SELECT id, name, uuid, display_name, email, salt, password, is_admin, is_read_only, "
                     "        account_expiration_datetime_utc, password_expiration_datetime_utc,failed_login_count "
                     " FROM tbl_users "
                     " WHERE email = %s ")
            cursor.execute(query, (str.strip(new_values['data']['email']).lower(),))
            row = cursor.fetchone()
            if row is None:
                cursor.close()
                cnx.close()
                raise falcon.HTTPError(status=falcon.HTTP_404, title='API.ERROR', description='API.USER_NOT_FOUND')

            result = {"id": row[0],
                      "name": row[1],
                      "uuid": row[2],
                      "display_name": row[3],
                      "email": row[4],
                      "salt": row[5],
                      "password": row[6],
                      "is_admin": True if row[7] else False,
                      "is_read_only": (True if row[8] else False) if row[7] else None,
                      "account_expiration_datetime_utc": row[9],
                      "password_expiration_datetime_utc": row[10],
                      "failed_login_count": row[11]}

        else:
            cursor.close()
            cnx.close()
            raise falcon.HTTPError(status=falcon.HTTP_400, title='API.BAD_REQUEST',
                                   description='API.INVALID_USER_NAME_OR_EMAIL')

        failed_login_count = result['failed_login_count']

        if failed_login_count >= config.maximum_failed_login_count:
            cursor.close()
            cnx.close()
            raise falcon.HTTPError(status=falcon.HTTP_400,
                                   title='API.BAD_REQUEST',
                                   description='API.USER_ACCOUNT_HAS_BEEN_LOCKED')

        salt = result['salt']
        password = str.strip(new_values['data']['password'])
        hashed_password = hashlib.sha512(salt.encode() + password.encode()).hexdigest()

        if hashed_password != result['password']:
            update_failed_login_count = (" UPDATE tbl_users "
                                         " SET failed_login_count = %s "
                                         " WHERE uuid = %s ")
            user_uuid = result['uuid']
            cursor.execute(update_failed_login_count, (failed_login_count + 1, user_uuid))
            cnx.commit()
            cursor.close()
            cnx.close()
            raise falcon.HTTPError(status=falcon.HTTP_400, title='API.BAD_REQUEST', description='API.INVALID_PASSWORD')

        if failed_login_count != 0:
            update_failed_login_count = (" UPDATE tbl_users "
                                         " SET failed_login_count = 0 "
                                         " WHERE uuid = %s ")
            user_uuid = result['uuid']
            cursor.execute(update_failed_login_count, (user_uuid, ))
            cnx.commit()

        if result['account_expiration_datetime_utc'] <= datetime.utcnow():
            cursor.close()
            cnx.close()
            raise falcon.HTTPError(status=falcon.HTTP_400,
                                   title='API.BAD_REQUEST',
                                   description='API.USER_ACCOUNT_HAS_EXPIRED')

        if result['password_expiration_datetime_utc'] <= datetime.utcnow():
            cursor.close()
            cnx.close()
            raise falcon.HTTPError(status=falcon.HTTP_400,
                                   title='API.BAD_REQUEST',
                                   description='API.USER_PASSWORD_HAS_EXPIRED')

        add_session = (" INSERT INTO tbl_sessions "
                       "             (user_uuid, token, utc_expires) "
                       " VALUES (%s, %s, %s) ")
        user_uuid = result['uuid']
        token = hashlib.sha512(os.urandom(24)).hexdigest()
        utc_expires = datetime.utcnow() + timedelta(seconds=60 * 60 * 8)
        cursor.execute(add_session, (user_uuid, token, utc_expires))
        cnx.commit()
        cursor.close()
        cnx.close()
        del result['salt']
        del result['password']

        timezone_offset = int(config.utc_offset[1:3]) * 60 + int(config.utc_offset[4:6])
        if config.utc_offset[0] == '-':
            timezone_offset = -timezone_offset

        result['account_expiration_datetime'] = \
            (result['account_expiration_datetime_utc'].replace(tzinfo=timezone.utc) +
             timedelta(minutes=timezone_offset)).strftime('%Y-%m-%dT%H:%M:%S')
        del result['account_expiration_datetime_utc']

        result['password_expiration_datetime'] = \
            (result['password_expiration_datetime_utc'].replace(tzinfo=timezone.utc) +
             timedelta(minutes=timezone_offset)).strftime('%Y-%m-%dT%H:%M:%S')
        del result['password_expiration_datetime_utc']

        result['token'] = token

        resp.text = json.dumps(result)
        resp.status = falcon.HTTP_200
        write_log(user_uuid=user_uuid, request_method='PUT', resource_type='UserLogin',
                  resource_id=None, request_body=None)


class UserLogout:
    @staticmethod
    def __init__():
        """Initializes Class"""
        pass

    @staticmethod
    def on_options(req, resp):
        resp.status = falcon.HTTP_200

    @staticmethod
    @user_logger
    def on_put(req, resp):
        """Handles PUT requests"""

        if 'USER-UUID' not in req.headers or \
                not isinstance(req.headers['USER-UUID'], str) or \
                len(str.strip(req.headers['USER-UUID'])) == 0:
            raise falcon.HTTPError(status=falcon.HTTP_400, title='API.BAD_REQUEST',
                                   description='API.INVALID_USER_UUID')
        user_uuid = str.strip(req.headers['USER-UUID'])

        if 'TOKEN' not in req.headers or \
                not isinstance(req.headers['TOKEN'], str) or \
                len(str.strip(req.headers['TOKEN'])) == 0:
            raise falcon.HTTPError(status=falcon.HTTP_400, title='API.BAD_REQUEST',
                                   description='API.INVALID_TOKEN')
        token = str.strip(req.headers['TOKEN'])

        cnx = mysql.connector.connect(**config.myems_user_db)
        cursor = cnx.cursor()
        query = (" DELETE FROM tbl_sessions "
                 " WHERE user_uuid = %s AND token = %s ")
        cursor.execute(query, (user_uuid, token,))
        rowcount = cursor.rowcount
        cnx.commit()
        cursor.close()
        cnx.close()
        if rowcount is None or rowcount == 0:
            raise falcon.HTTPError(status=falcon.HTTP_404, title='API.NOT_FOUND',
                                   description='API.USER_SESSION_NOT_FOUND')
        resp.text = json.dumps("OK")
        resp.status = falcon.HTTP_200


class ChangePassword:
    @staticmethod
    def __init__():
        """Initializes Class"""
        pass

    @staticmethod
    def on_options(req, resp):
        resp.status = falcon.HTTP_200

    @staticmethod
    def on_put(req, resp):
        """Handles PUT requests"""
        if 'USER-UUID' not in req.headers or \
                not isinstance(req.headers['USER-UUID'], str) or \
                len(str.strip(req.headers['USER-UUID'])) == 0:
            raise falcon.HTTPError(status=falcon.HTTP_400, title='API.BAD_REQUEST',
                                   description='API.INVALID_USER_UUID')
        user_uuid = str.strip(req.headers['USER-UUID'])

        if 'TOKEN' not in req.headers or \
                not isinstance(req.headers['TOKEN'], str) or \
                len(str.strip(req.headers['TOKEN'])) == 0:
            raise falcon.HTTPError(status=falcon.HTTP_400, title='API.BAD_REQUEST',
                                   description='API.INVALID_TOKEN')
        token = str.strip(req.headers['TOKEN'])

        try:
            raw_json = req.stream.read().decode('utf-8')
            new_values = json.loads(raw_json)
        except Exception as ex:
            raise falcon.HTTPError(status=falcon.HTTP_400,
                                   title='API.BAD_REQUEST',
                                   description='API.FAILED_TO_READ_REQUEST_STREAM')

        if 'old_password' not in new_values['data'] or \
                not isinstance(new_values['data']['old_password'], str) or \
                len(str.strip(new_values['data']['old_password'])) == 0:
            raise falcon.HTTPError(status=falcon.HTTP_400, title='API.BAD_REQUEST',
                                   description='API.INVALID_OLD_PASSWORD')
        old_password = str.strip(new_values['data']['old_password'])

        if len(str.strip(new_values['data']['old_password'])) > 100:
            raise falcon.HTTPError(status=falcon.HTTP_400, title='API.BAD_REQUEST',
                                   description='API.OLD_PASSWORD_LENGTH_CANNOT_EXCEED_100_CHARACTERS')

        if 'new_password' not in new_values['data'] or \
                not isinstance(new_values['data']['new_password'], str) or \
                len(str.strip(new_values['data']['new_password'])) == 0:
            raise falcon.HTTPError(status=falcon.HTTP_400, title='API.BAD_REQUEST',
                                   description='API.INVALID_NEW_PASSWORD')
        new_password = str.strip(new_values['data']['new_password'])

        if len(str.strip(new_values['data']['new_password'])) > 100:
            raise falcon.HTTPError(status=falcon.HTTP_400, title='API.BAD_REQUEST',
                                   description='API.NEW_PASSWORD_LENGTH_CANNOT_EXCEED_100_CHARACTERS')

        # Verify User Session

        cnx = mysql.connector.connect(**config.myems_user_db)
        cursor = cnx.cursor()
        query = (" SELECT utc_expires "
                 " FROM tbl_sessions "
                 " WHERE user_uuid = %s AND token = %s")
        cursor.execute(query, (user_uuid, token,))
        row = cursor.fetchone()

        if row is None:
            cursor.close()
            cnx.close()
            raise falcon.HTTPError(status=falcon.HTTP_404, title='API.NOT_FOUND',
                                   description='API.USER_SESSION_NOT_FOUND')
        else:
            utc_expires = row[0]
            if datetime.utcnow() > utc_expires:
                cursor.close()
                cnx.close()
                raise falcon.HTTPError(status=falcon.HTTP_400, title='API.BAD_REQUEST',
                                       description='API.USER_SESSION_TIMEOUT')

        query = (" SELECT salt, password "
                 " FROM tbl_users "
                 " WHERE uuid = %s ")
        cursor.execute(query, (user_uuid,))
        row = cursor.fetchone()
        if row is None:
            cursor.close()
            cnx.close()
            raise falcon.HTTPError(status=falcon.HTTP_404, title='API.NOT_FOUND', description='API.USER_NOT_FOUND')

        result = {'salt': row[0], 'password': row[1]}

        # verify old password
        salt = result['salt']
        hashed_password = hashlib.sha512(salt.encode() + old_password.encode()).hexdigest()

        if hashed_password != result['password']:
            cursor.close()
            cnx.close()
            raise falcon.HTTPError(status=falcon.HTTP_400,
                                   title='API.BAD_REQUEST',
                                   description='API.INVALID_OLD_PASSWORD')

        # Update User password
        salt = uuid.uuid4().hex
        hashed_password = hashlib.sha512(salt.encode() + new_password.encode()).hexdigest()

        update_user = (" UPDATE tbl_users "
                       " SET salt = %s, password = %s "
                       " WHERE uuid = %s ")
        cursor.execute(update_user, (salt, hashed_password, user_uuid,))
        cnx.commit()

        # Refresh User session
        update_session = (" UPDATE tbl_sessions "
                          " SET utc_expires = %s "
                          " WHERE user_uuid = %s AND token = %s ")
        utc_expires = datetime.utcnow() + timedelta(seconds=1000 * 60 * 60 * 8)
        cursor.execute(update_session, (utc_expires, user_uuid, token, ))
        cnx.commit()

        cursor.close()
        cnx.close()
        resp.text = json.dumps("OK")
        resp.status = falcon.HTTP_200
        write_log(user_uuid=user_uuid, request_method='PUT', resource_type='ChangePassword',
                  resource_id=None, request_body=None)


class ResetPassword:
    @staticmethod
    def __init__():
        """Initializes Class"""
        pass

    @staticmethod
    def on_options(req, resp):
        resp.status = falcon.HTTP_200

    @staticmethod
    def on_put(req, resp):
        """Handles PUT requests"""
        if 'USER-UUID' not in req.headers or \
                not isinstance(req.headers['USER-UUID'], str) or \
                len(str.strip(req.headers['USER-UUID'])) == 0:
            raise falcon.HTTPError(status=falcon.HTTP_400, title='API.BAD_REQUEST',
                                   description='API.INVALID_USER_UUID')
        admin_user_uuid = str.strip(req.headers['USER-UUID'])

        if 'TOKEN' not in req.headers or \
                not isinstance(req.headers['TOKEN'], str) or \
                len(str.strip(req.headers['TOKEN'])) == 0:
            raise falcon.HTTPError(status=falcon.HTTP_400, title='API.BAD_REQUEST',
                                   description='API.INVALID_TOKEN')
        admin_token = str.strip(req.headers['TOKEN'])

        try:
            raw_json = req.stream.read().decode('utf-8')
            new_values = json.loads(raw_json)
        except Exception as ex:
            raise falcon.HTTPError(status=falcon.HTTP_400,
                                   title='API.BAD_REQUEST',
                                   description='API.FAILED_TO_READ_REQUEST_STREAM')

        if 'name' not in new_values['data'] or \
                not isinstance(new_values['data']['name'], str) or \
                len(str.strip(new_values['data']['name'])) == 0:
            raise falcon.HTTPError(status=falcon.HTTP_400, title='API.BAD_REQUEST',
                                   description='API.INVALID_USER_NAME')
        user_name = str.strip(new_values['data']['name'])

        if 'password' not in new_values['data'] or \
                not isinstance(new_values['data']['password'], str) or \
                len(str.strip(new_values['data']['password'])) == 0:
            raise falcon.HTTPError(status=falcon.HTTP_400, title='API.BAD_REQUEST',
                                   description='API.INVALID_PASSWORD')

        if len(str.strip(new_values['data']['password'])) > 100:
            raise falcon.HTTPError(status=falcon.HTTP_400, title='API.BAD_REQUEST',
                                   description='API.PASSWORD_LENGTH_CANNOT_EXCEED_100_CHARACTERS')

        new_password = str.strip(new_values['data']['password'])

        # Verify Administrator
        cnx = mysql.connector.connect(**config.myems_user_db)
        cursor = cnx.cursor()
        query = (" SELECT utc_expires "
                 " FROM tbl_sessions "
                 " WHERE user_uuid = %s AND token = %s")
        cursor.execute(query, (admin_user_uuid, admin_token,))
        row = cursor.fetchone()

        if row is None:
            cursor.close()
            cnx.close()
            raise falcon.HTTPError(status=falcon.HTTP_404, title='API.NOT_FOUND',
                                   description='API.ADMINISTRATOR_SESSION_NOT_FOUND')
        else:
            utc_expires = row[0]
            if datetime.utcnow() > utc_expires:
                cursor.close()
                cnx.close()
                raise falcon.HTTPError(status=falcon.HTTP_400, title='API.BAD_REQUEST',
                                       description='API.ADMINISTRATOR_SESSION_TIMEOUT')

        query = (" SELECT name "
                 " FROM tbl_users "
                 " WHERE uuid = %s AND is_admin = 1 ")
        cursor.execute(query, (admin_user_uuid,))
        row = cursor.fetchone()
        if row is None:
            cursor.close()
            cnx.close()
            raise falcon.HTTPError(status=falcon.HTTP_400, title='API.BAD_REQUEST', description='API.INVALID_PRIVILEGE')

        salt = uuid.uuid4().hex
        hashed_password = hashlib.sha512(salt.encode() + new_password.encode()).hexdigest()

        update_user = (" UPDATE tbl_users "
                       " SET salt = %s, password = %s "
                       " WHERE name = %s ")
        cursor.execute(update_user, (salt, hashed_password, user_name,))
        cnx.commit()

        query = (" SELECT id "
                 " FROM tbl_users "
                 " WHERE name = %s ")
        cursor.execute(query, (user_name,))
        row = cursor.fetchone()
        if row is None:
            cursor.close()
            cnx.close()
            raise falcon.HTTPError(status=falcon.HTTP_400, title='API.BAD_REQUEST', description='API.INVALID_USERNAME')

        user_id = row[0]

        # Refresh administrator session
        update_session = (" UPDATE tbl_sessions "
                          " SET utc_expires = %s "
                          " WHERE user_uuid = %s and token = %s ")
        utc_expires = datetime.utcnow() + timedelta(seconds=1000 * 60 * 60 * 8)
        cursor.execute(update_session, (utc_expires, admin_user_uuid, admin_token, ))
        cnx.commit()

        cursor.close()
        cnx.close()
        resp.text = json.dumps("OK")
        resp.status = falcon.HTTP_200
        write_log(user_uuid=admin_user_uuid, request_method='PUT', resource_type='ResetPassword',
                  resource_id=user_id, request_body=None)


class Unlock:
    @staticmethod
    def __init__():
        """Initializes Class"""
        pass

    @staticmethod
    def on_options(req, resp):
        resp.status = falcon.HTTP_200

    @staticmethod
    def on_put(req, resp, id_):
        """Handles PUT requests"""
        if 'USER-UUID' not in req.headers or \
                not isinstance(req.headers['USER-UUID'], str) or \
                len(str.strip(req.headers['USER-UUID'])) == 0:
            raise falcon.HTTPError(status=falcon.HTTP_400, title='API.BAD_REQUEST',
                                   description='API.INVALID_USER_UUID')
        admin_user_uuid = str.strip(req.headers['USER-UUID'])

        if not id_.isdigit() or int(id_) <= 0:
            raise falcon.HTTPError(status=falcon.HTTP_400, title='API.BAD_REQUEST',
                                   description='API.INVALID_USER_ID')

        cnx = mysql.connector.connect(**config.myems_user_db)
        cursor = cnx.cursor()

        query = (" SELECT failed_login_count "
                 " FROM tbl_users "
                 " WHERE id = %s ")
        cursor.execute(query, (id_,))
        row = cursor.fetchone()
        if row is None:
            cursor.close()
            cnx.close()
            raise falcon.HTTPError(status=falcon.HTTP_400, title='API.BAD_REQUEST', description='API.INVALID_Id')

        failed_login_count = row[0]
        if failed_login_count < config.maximum_failed_login_count:
            cursor.close()
            cnx.close()
            raise falcon.HTTPError(status=falcon.HTTP_400,
                                   title='API.BAD_REQUEST',
                                   description='API.USER_ACCOUNT_IS_NOT_LOCKED')

        update_user = (" UPDATE tbl_users "
                       " SET failed_login_count = 0"
                       " WHERE id = %s ")
        cursor.execute(update_user, (id_, ))
        cnx.commit()

        query = (" SELECT failed_login_count "
                 " FROM tbl_users "
                 " WHERE id = %s ")
        cursor.execute(query, (id_,))
        row = cursor.fetchone()
        if row is None or row[0] != 0:
            cursor.close()
            cnx.close()
            raise falcon.HTTPError(status=falcon.HTTP_400,
                                   title='API.BAD_REQUEST',
                                   description='API.ACCOUNT_UNLOCK_FAILED')

        cursor.close()
        cnx.close()
        resp.text = json.dumps("OK")
        resp.status = falcon.HTTP_200
        write_log(user_uuid=admin_user_uuid, request_method='PUT', resource_type='UnlockUser',
                  resource_id=id_, request_body=None)


class ForgotPassword:
    @staticmethod
    def __init__():
        """Initializes Class"""
        pass

    @staticmethod
    def on_options(req, resp):
        resp.status = falcon.HTTP_200

    @staticmethod
    def on_put(req, resp):
        """Handles PUT requests"""
        try:
            raw_json = req.stream.read().decode('utf-8')
            new_values = json.loads(raw_json)
        except Exception as ex:
            raise falcon.HTTPError(status=falcon.HTTP_400,
                                   title='API.BAD_REQUEST',
                                   description='API.FAILED_TO_READ_REQUEST_STREAM')

        if 'verification_code' not in new_values['data'].keys() or \
                not isinstance(new_values['data']['verification_code'], str) or \
                len(str.strip(new_values['data']['verification_code'])) == 0:
            raise falcon.HTTPError(status=falcon.HTTP_400, title='API.BAD_REQUEST',
                                   description='API.INVALID_VERIFICATION_CODE')
        verification_code = str.strip(new_values['data']['verification_code'])

        if 'password' not in new_values['data'].keys() or \
                not isinstance(new_values['data']['password'], str) or \
                len(str.strip(new_values['data']['password'])) == 0:
            raise falcon.HTTPError(status=falcon.HTTP_400, title='API.BAD_REQUEST',
                                   description='API.INVALID_PASSWORD')
        password = str.strip(new_values['data']['password'])

        cnx = mysql.connector.connect(**config.myems_user_db)
        cursor = cnx.cursor()

        if 'email' in new_values['data']:
            if not isinstance(new_values['data']['email'], str) or \
                    len(str.strip(new_values['data']['email'])) == 0:
                raise falcon.HTTPError(status=falcon.HTTP_400, title='API.BAD_REQUEST',
                                       description='API.INVALID_EMAIL')

            email = str.strip(new_values['data']['email']).lower()

            query = (" SELECT recipient_email, verification_code, expires_datetime_utc"
                     " FROM tbl_verification_codes "
                     " WHERE recipient_email = %s and verification_code = %s"
                     " ORDER BY created_datetime_utc DESC")
            cursor.execute(query, (email, verification_code))
            row = cursor.fetchone()

            if row is None:
                cursor.close()
                cnx.close()
                raise falcon.HTTPError(status=falcon.HTTP_404, title='API.ERROR', description='API.INVALID_VERIFICATION_CODE')
            else:
                if datetime.utcnow() > row[2]:
                    cursor.close()
                    cnx.close()
                    raise falcon.HTTPError(status=falcon.HTTP_400, title='API.BAD_REQUEST',
                                           description='API.ADMINISTRATOR_SESSION_TIMEOUT')
        else:
            cursor.close()
            cnx.close()
            raise falcon.HTTPError(status=falcon.HTTP_400,
                                   title='API.BAD_REQUEST',
                                   description='API.INVALID_EMAIL')

        cursor.execute(" SELECT salt, uuid, id "
                       " FROM tbl_users "
                       " WHERE email = %s",
                       (email,))
        row = cursor.fetchone()
        if row is None:
            cursor.close()
            cnx.close()
            raise falcon.HTTPError(status=falcon.HTTP_404, title='API.ERROR', description='API.USER_NOT_FOUND')
        else:
            result = {"salt": row[0], "uuid": row[1], "id": row[2]}

        hashed_password = hashlib.sha512(result['salt'].encode() + password.encode()).hexdigest()
        cursor.execute(" SELECT uuid, id "
                       " FROM tbl_users "
                       " WHERE email = %s and password = %s",
                       (email, hashed_password))
        row = cursor.fetchone()
        if row is not None:
            cursor.close()
            cnx.close()
            raise falcon.HTTPError(status=falcon.HTTP_404, title='API.ERROR', description='API.PASSWORDS_MATCH')

        cursor.execute(" UPDATE tbl_users "
                       " SET password = %s "
                       " Where email = %s",
                       (hashed_password, email))
        cnx.commit()

        cursor.execute(" DELETE FROM tbl_verification_codes "
                       " WHERE recipient_email = %s ",
                       (email,))
        cnx.commit()
        cursor.close()
        cnx.close()

        resp.status = falcon.HTTP_200
        write_log(user_uuid=result['uuid'], request_method='PUT', resource_type='ForgotPassword',
                  resource_id=result['id'], request_body=None)


class EmailMessageCollection:
    @staticmethod
    def __init__():
        """"Initializes EmailMessageCollection"""
        pass

    @staticmethod
    def on_options(req, resp):
        resp.status = falcon.HTTP_200

    @staticmethod
    def on_get(req, resp):
        admin_control(req)
        start_datetime_local = req.params.get('startdatetime')
        end_datetime_local = req.params.get('enddatetime')

        timezone_offset = int(config.utc_offset[1:3]) * 60 + int(config.utc_offset[4:6])
        if config.utc_offset[0] == '-':
            timezone_offset = -timezone_offset

        if start_datetime_local is None:
            raise falcon.HTTPError(status=falcon.HTTP_400, title='API.BAD_REQUEST',
                                   description="API.INVALID_START_DATETIME_FORMAT")
        else:
            start_datetime_local = str.strip(start_datetime_local)
            try:
                start_datetime_utc = datetime.strptime(start_datetime_local,
                                                       '%Y-%m-%dT%H:%M:%S').replace(tzinfo=timezone.utc) - \
                                     timedelta(minutes=timezone_offset)
            except ValueError:
                raise falcon.HTTPError(status=falcon.HTTP_400, title='API.BAD_REQUEST',
                                       description="API.INVALID_START_DATETIME_FORMAT")

        if end_datetime_local is None:
            raise falcon.HTTPError(status=falcon.HTTP_400, title='API.BAD_REQUEST',
                                   description="API.INVALID_END_DATETIME_FORMAT")
        else:
            end_datetime_local = str.strip(end_datetime_local)
            try:
                end_datetime_utc = datetime.strptime(end_datetime_local,
                                                     '%Y-%m-%dT%H:%M:%S').replace(tzinfo=timezone.utc) - \
                                   timedelta(minutes=timezone_offset)
            except ValueError:
                raise falcon.HTTPError(status=falcon.HTTP_400, title='API.BAD_REQUEST',
                                       description="API.INVALID_END_DATETIME_FORMAT")

        if start_datetime_utc >= end_datetime_utc:
            raise falcon.HTTPError(status=falcon.HTTP_400,
                                   title='API.BAD_REQUEST',
                                   description='API.START_DATETIME_MUST_BE_EARLIER_THAN_END_DATETIME')

        cnx = mysql.connector.connect(**config.myems_user_db)
        cursor = cnx.cursor()

        query = (" SELECT id, recipient_name, recipient_email, "
                 "        subject, message, created_datetime_utc, "
                 "        scheduled_datetime_utc, status "
                 " FROM tbl_email_messages "
                 " WHERE created_datetime_utc >= %s AND created_datetime_utc < %s "
                 " ORDER BY created_datetime_utc ")
        cursor.execute(query, (start_datetime_utc, end_datetime_utc))
        rows = cursor.fetchall()

        if cursor:
            cursor.close()
        if cnx:
            cnx.close()

        result = list()
        if rows is not None and len(rows) > 0:
            for row in rows:
                meta_result = {"id": row[0],
                               "recipient_name": row[1],
                               "recipient_email": row[2],
                               "subject": row[3],
                               "message": row[4].replace("<br>", ""),
                               "created_datetime": row[5].timestamp() * 1000 if isinstance(row[5], datetime) else None,
                               "scheduled_datetime":
                                   row[6].timestamp() * 1000 if isinstance(row[6], datetime) else None,
                               "status": row[7]}
                result.append(meta_result)

        resp.text = json.dumps(result)

    @staticmethod
    def on_post(req, resp):
        try:
            raw_json = req.stream.read().decode('utf-8')
            new_values = json.loads(raw_json)
        except Exception as ex:
            raise falcon.HTTPError(status=falcon.HTTP_400,
                                   title='API.BAD_REQUEST',
                                   description='API.FAILED_TO_READ_REQUEST_STREAM')

        expires_datetime_utc = datetime.utcnow() + timedelta(seconds=60 * 60 * 1)

        if 'recipient_email' not in new_values['data'].keys() or \
                not isinstance(new_values['data']['recipient_email'], str) or \
                len(str.strip(new_values['data']['recipient_email'])) == 0:
            raise falcon.HTTPError(status=falcon.HTTP_400, title='API.BAD_REQUEST',
                                   description='API.INVALID_RECIPIENT_EMAIL')
        recipient_email = str.strip(new_values['data']['recipient_email'])
        match = re.match(r'^[_a-z0-9-]+(\.[_a-z0-9-]+)*@[a-z0-9-]+(\.[a-z0-9-]+)*(\.[a-z]{2,4})$', recipient_email)
        if match is None:
            raise falcon.HTTPError(status=falcon.HTTP_400, title='API.BAD_REQUEST',
                                   description='API.INVALID_EMAIL')

        if 'subject' not in new_values['data'].keys() or \
                not isinstance(new_values['data']['subject'], str) or \
                len(str.strip(new_values['data']['subject'])) == 0:
            raise falcon.HTTPError(status=falcon.HTTP_400, title='API.BAD_REQUEST',
                                   description='API.INVALID_SUBJECT_VALUE')
        subject = str.strip(new_values['data']['subject'])

        if 'message' not in new_values['data'].keys() or \
                not isinstance(new_values['data']['message'], str) or \
                len(str.strip(new_values['data']['message'])) == 0:
            raise falcon.HTTPError(status=falcon.HTTP_400, title='API.BAD_REQUEST',
                                   description='API.INVALID_MESSAGE_VALUE')

        verification_code = str(random.randint(100000, 999999))
        message = str.strip(new_values['data']['message'])
        message = re.sub(r'{verification_code}', verification_code, message)

        if 'created_datetime' not in new_values['data'].keys() or \
                not isinstance(new_values['data']['created_datetime'], str) or \
                len(str.strip(new_values['data']['created_datetime'])) == 0:
            raise falcon.HTTPError(status=falcon.HTTP_400, title='API.BAD_REQUEST',
                                   description='API.INVALID_CREATED_DATETIME')
        created_datetime_local = str.strip(new_values['data']['created_datetime'])

        if 'scheduled_datetime' not in new_values['data'].keys() or \
                not isinstance(new_values['data']['scheduled_datetime'], str) or \
                len(str.strip(new_values['data']['scheduled_datetime'])) == 0:
            raise falcon.HTTPError(status=falcon.HTTP_400, title='API.BAD_REQUEST',
                                   description='API.INVALID_SCHEDULED_DATETIME')
        scheduled_datetime_local = str.strip(new_values['data']['scheduled_datetime'])

        timezone_offset = int(config.utc_offset[1:3]) * 60 + int(config.utc_offset[4:6])
        if config.utc_offset[0] == '-':
            timezone_offset = -timezone_offset

        if created_datetime_local is None:
            raise falcon.HTTPError(status=falcon.HTTP_400, title='API.BAD_REQUEST',
                                   description="API.INVALID_CREATED_DATETIME")
        else:
            created_datetime_local = str.strip(created_datetime_local)
            try:
                created_datetime_utc = datetime.strptime(created_datetime_local,
                                                         '%Y-%m-%dT%H:%M:%S').replace(tzinfo=timezone.utc) - \
                                       timedelta(minutes=timezone_offset)
            except ValueError:
                raise falcon.HTTPError(status=falcon.HTTP_400, title='API.BAD_REQUEST',
                                       description="API.INVALID_CREATED_DATETIME")

        if scheduled_datetime_local is None:
            raise falcon.HTTPError(status=falcon.HTTP_400, title='API.BAD_REQUEST',
                                   description="API.INVALID_SCHEDULED_DATETIME")
        else:
            scheduled_datetime_local = str.strip(scheduled_datetime_local)
            try:
                scheduled_datetime_utc = datetime.strptime(scheduled_datetime_local,
                                                           '%Y-%m-%dT%H:%M:%S').replace(tzinfo=timezone.utc) - \
                                         timedelta(minutes=timezone_offset)
            except ValueError:
                raise falcon.HTTPError(status=falcon.HTTP_400, title='API.BAD_REQUEST',
                                       description="API.INVALID_SCHEDULED_DATETIME")

        status = 'new'

        cnx = mysql.connector.connect(**config.myems_user_db)
        cursor = cnx.cursor()

        cursor.execute(" select created_datetime_utc from "
                       " tbl_verification_codes where recipient_email = %s "
                       " order by created_datetime_utc desc limit 1", (recipient_email,))
        row = cursor.fetchone()
        if row is not None:
            created_datetime_utc = row[0] + timedelta(seconds=59 * 1 * 1)
            if datetime.utcnow() < created_datetime_utc :
                cursor.close()
                cnx.close()
                raise falcon.HTTPError(status=falcon.HTTP_400, title='API.BAD_REQUEST',
                                        description='API.BAD_REQUEST')

        cursor.execute(" select name "
                       " from tbl_new_users "
                       " where email = %s ", (recipient_email,))
        row = cursor.fetchone()
        if row is not None:
            recipient_name = row[0]
        else:
            recipient_name = recipient_email.split('@')[0]

        add_verification_code = (" INSERT INTO tbl_verification_codes "
                                 " (recipient_email, verification_code, created_datetime_utc, expires_datetime_utc) "
                                 " VALUES (%s, %s, %s, %s) ")
        cursor.execute(add_verification_code, (recipient_email, verification_code, created_datetime_utc, expires_datetime_utc))

        add_row = (" INSERT INTO tbl_email_messages "
                   "             (recipient_name, recipient_email, subject, message, "
                   "             created_datetime_utc, scheduled_datetime_utc, status) "
                   " VALUES (%s, %s, %s, %s, %s, %s, %s) ")

        cursor.execute(add_row, (recipient_name,
                                 recipient_email,
                                 subject,
                                 message,
                                 created_datetime_utc,
                                 scheduled_datetime_utc,
                                 status))
        cnx.commit()

        cursor.close()
        cnx.close()

        resp.status = falcon.HTTP_201


class EmailMessageItem:
    @staticmethod
    def __init__():
        """"Initializes EmailMessageItem"""
        pass

    @staticmethod
    def on_options(req, resp, id_):
        resp.status = falcon.HTTP_200

    @staticmethod
    def on_get(req, resp, id_):
        admin_control(req)
        if not id_.isdigit() or int(id_) <= 0:
            raise falcon.HTTPError(status=falcon.HTTP_400, title='API.BAD_REQUEST',
                                   description='API.INVALID_EMAIL_MESSAGE_ID')

        cnx = mysql.connector.connect(**config.myems_user_db)
        cursor = cnx.cursor()

        query = (" SELECT id, recipient_name, recipient_email, "
                 "        subject, message, created_datetime_utc, "
                 "        scheduled_datetime_utc, status "
                 " FROM tbl_email_messages "
                 " WHERE id = %s ")
        cursor.execute(query, (id_,))
        row = cursor.fetchone()

        if cursor:
            cursor.close()
        if cnx:
            cnx.close()

        if row is None:
            raise falcon.HTTPError(status=falcon.HTTP_404, title='API.NOT_FOUND',
                                   description='API.EMAIL_MESSAGE_NOT_FOUND')

        result = {"id": row[0],
                  "recipient_name": row[1],
                  "recipient_email": row[2],
                  "subject": row[3],
                  "message": row[4].replace("<br>", ""),
                  "created_datetime": row[5].timestamp() * 1000 if isinstance(row[5], datetime) else None,
                  "scheduled_datetime": row[6].timestamp() * 1000 if isinstance(row[6], datetime) else None,
                  "status": row[7]}

        resp.text = json.dumps(result)

    @staticmethod
    @user_logger
    def on_put(req, resp, id_):
        """Handles PUT requests"""
        admin_control(req)

        if not id_.isdigit() or int(id_) <= 0:
            raise falcon.HTTPError(status=falcon.HTTP_400, title='API.BAD_REQUEST',
                                   description='API.INVALID_EMAIL_MESSAGE_ID')

        try:
            raw_json = req.stream.read().decode('utf-8')
            new_values = json.loads(raw_json)
        except Exception as ex:
            raise falcon.HTTPError(status=falcon.HTTP_400,
                                   title='API.BAD_REQUEST',
                                   description='API.FAILED_TO_READ_REQUEST_STREAM')

        if 'recipient_name' not in new_values['data'].keys() or \
                not isinstance(new_values['data']['recipient_name'], str) or \
                len(str.strip(new_values['data']['recipient_name'])) == 0:
            raise falcon.HTTPError(status=falcon.HTTP_400, title='API.BAD_REQUEST',
                                   description='API.INVALID_RECIPIENT_NAME')
        recipient_name = str.strip(new_values['data']['recipient_name'])

        if 'recipient_email' not in new_values['data'].keys() or \
                not isinstance(new_values['data']['recipient_email'], str) or \
                len(str.strip(new_values['data']['recipient_email'])) == 0:
            raise falcon.HTTPError(status=falcon.HTTP_400, title='API.BAD_REQUEST',
                                   description='API.INVALID_RECIPIENT_EMAIL')
        recipient_email = str.strip(new_values['data']['recipient_email'])
        match = re.match(r'^[_a-z0-9-]+(\.[_a-z0-9-]+)*@[a-z0-9-]+(\.[a-z0-9-]+)*(\.[a-z]{2,4})$', recipient_email)
        if match is None:
            raise falcon.HTTPError(status=falcon.HTTP_400, title='API.BAD_REQUEST',
                                   description='API.INVALID_EMAIL')

        if 'subject' not in new_values['data'].keys() or \
                not isinstance(new_values['data']['subject'], str) or \
                len(str.strip(new_values['data']['subject'])) == 0:
            raise falcon.HTTPError(status=falcon.HTTP_400, title='API.BAD_REQUEST',
                                   description='API.INVALID_SUBJECT_VALUE')
        subject = str.strip(new_values['data']['subject'])

        if 'message' not in new_values['data'].keys() or \
                not isinstance(new_values['data']['message'], str) or \
                len(str.strip(new_values['data']['message'])) == 0:
            raise falcon.HTTPError(status=falcon.HTTP_400, title='API.BAD_REQUEST',
                                   description='API.INVALID_MESSAGE_VALUE')
        message = str.strip(new_values['data']['message'])

        if 'status' not in new_values['data'].keys() or \
                not isinstance(new_values['data']['status'], str) or \
                len(str.strip(new_values['data']['status'])) == 0 or \
                str.strip(new_values['data']['status']) not in ('new', 'acknowledged', 'timeout'):
            raise falcon.HTTPError(status=falcon.HTTP_400, title='API.BAD_REQUEST',
                                   description='API.INVALID_STATUS')
        status = str.strip(new_values['data']['status'])

        if 'created_datetime' not in new_values['data'].keys() or \
                not isinstance(new_values['data']['created_datetime'], str) or \
                len(str.strip(new_values['data']['created_datetime'])) == 0:
            raise falcon.HTTPError(status=falcon.HTTP_400, title='API.BAD_REQUEST',
                                   description='API.INVALID_CREATED_DATETIME')
        created_datetime_local = str.strip(new_values['data']['created_datetime'])

        if 'scheduled_datetime' not in new_values['data'].keys() or \
                not isinstance(new_values['data']['scheduled_datetime'], str) or \
                len(str.strip(new_values['data']['scheduled_datetime'])) == 0:
            raise falcon.HTTPError(status=falcon.HTTP_400, title='API.BAD_REQUEST',
                                   description='API.INVALID_SCHEDULED_DATETIME')
        scheduled_datetime_local = str.strip(new_values['data']['scheduled_datetime'])

        timezone_offset = int(config.utc_offset[1:3]) * 60 + int(config.utc_offset[4:6])
        if config.utc_offset[0] == '-':
            timezone_offset = -timezone_offset

        if created_datetime_local is None:
            raise falcon.HTTPError(status=falcon.HTTP_400, title='API.BAD_REQUEST',
                                   description="API.INVALID_CREATED_DATETIME")
        else:
            created_datetime_local = str.strip(created_datetime_local)
            try:
                created_datetime_utc = datetime.strptime(created_datetime_local,
                                                         '%Y-%m-%dT%H:%M:%S').replace(tzinfo=timezone.utc) - \
                                       timedelta(minutes=timezone_offset)
            except ValueError:
                raise falcon.HTTPError(status=falcon.HTTP_400, title='API.BAD_REQUEST',
                                       description="API.INVALID_CREATED_DATETIME")

        if scheduled_datetime_local is None:
            raise falcon.HTTPError(status=falcon.HTTP_400, title='API.BAD_REQUEST',
                                   description="API.INVALID_SCHEDULED_DATETIME")
        else:
            scheduled_datetime_local = str.strip(scheduled_datetime_local)
            try:
                scheduled_datetime_utc = datetime.strptime(scheduled_datetime_local,
                                                           '%Y-%m-%dT%H:%M:%S').replace(tzinfo=timezone.utc) - \
                                         timedelta(minutes=timezone_offset)
            except ValueError:
                raise falcon.HTTPError(status=falcon.HTTP_400, title='API.BAD_REQUEST',
                                       description="API.INVALID_SCHEDULED_DATETIME")

        cnx = mysql.connector.connect(**config.myems_user_db)
        cursor = cnx.cursor()

        cursor.execute(" SELECT recipient_name "
                       " FROM tbl_email_messages "
                       " WHERE id = %s ", (id_,))

        if cursor.fetchone() is None:
            cursor.close()
            cnx.close()
            raise falcon.HTTPError(status=falcon.HTTP_404, title='API.NOT_FOUND',
                                   description='API.EMAIL_MESSAGE_NOT_FOUND')

        update_row = (" UPDATE tbl_email_messages "
                      " SET recipient_name = %s, recipient_email = %s, subject = %s, message = %s,"
                      " created_datetime_utc = %s, scheduled_datetime_utc = %s, status = %s"
                      " WHERE id = %s ")

        cursor.execute(update_row, (recipient_name,
                                    recipient_email,
                                    subject,
                                    message,
                                    created_datetime_utc,
                                    scheduled_datetime_utc,
                                    status,
                                    id_))

        cnx.commit()
        cursor.close()
        cnx.close()

        resp.status = falcon.HTTP_200

    @staticmethod
    @user_logger
    def on_delete(req, resp, id_):
        admin_control(req)
        if not id_.isdigit() or int(id_) <= 0:
            raise falcon.HTTPError(status=falcon.HTTP_400, title='API.BAD_REQUEST',
                                   description='API.INVALID_EMAIL_MESSAGE_ID')

        cnx = mysql.connector.connect(**config.myems_user_db)
        cursor = cnx.cursor()

        cursor.execute(" SELECT id "
                       " FROM tbl_email_messages "
                       " WHERE id = %s ", (id_,))
        row = cursor.fetchone()

        if row is None:
            if cursor:
                cursor.close()
            if cnx:
                cnx.close()
            raise falcon.HTTPError(status=falcon.HTTP_404, title='API.NOT_FOUND',
                                   description='API.EMAIL_MESSAGE_NOT_FOUND')

        cursor.execute(" DELETE FROM tbl_email_messages WHERE id = %s ", (id_,))
        cnx.commit()

        if cursor:
            cursor.close()
        if cnx:
            cnx.close()

        resp.status = falcon.HTTP_204


class NewUserCollection:
    @staticmethod
    def __init__():
        """Initializes Class"""
        pass

    @staticmethod
    def on_options(req, resp):
        resp.status = falcon.HTTP_200

    @staticmethod
    def on_get(req, resp):
        admin_control(req)
        cnx = mysql.connector.connect(**config.myems_user_db)
        cursor = cnx.cursor()
        query = (" SELECT id, name, display_name, uuid, email "
                 " FROM tbl_new_users "
                 " ORDER BY name ")
        cursor.execute(query)
        rows = cursor.fetchall()
        cursor.close()
        cnx.close()

        result = list()
        if rows is not None and len(rows) > 0:
            for row in rows:
                meta_result = {"id": row[0],
                               "name": row[1],
                               "display_name": row[2],
                               "uuid": row[3],
                               "email": row[4], }
                result.append(meta_result)

        resp.text = json.dumps(result)

    @staticmethod
    def on_post(req, resp):
        try:
            raw_json = req.stream.read().decode('utf-8')
            new_values = json.loads(raw_json)
        except Exception as ex:
            raise falcon.HTTPError(status=falcon.HTTP_400,
                                   title='API.BAD_REQUEST',
                                   description='API.FAILED_TO_READ_REQUEST_STREAM')

        if 'name' not in new_values['data'].keys() or \
                not isinstance(new_values['data']['name'], str) or \
                len(str.strip(new_values['data']['name'])) == 0:
            raise falcon.HTTPError(status=falcon.HTTP_400, title='API.BAD_REQUEST',
                                   description='API.INVALID_USER_NAME')
        name = str.strip(new_values['data']['name'])

        if 'display_name' not in new_values['data'].keys() or \
                not isinstance(new_values['data']['display_name'], str) or \
                len(str.strip(new_values['data']['display_name'])) == 0:
            raise falcon.HTTPError(status=falcon.HTTP_400, title='API.BAD_REQUEST',
                                   description='API.INVALID_DISPLAY_NAME')
        display_name = str.strip(new_values['data']['display_name'])

        if 'email' not in new_values['data'].keys() or \
                not isinstance(new_values['data']['email'], str) or \
                len(str.strip(new_values['data']['email'])) == 0:
            raise falcon.HTTPError(status=falcon.HTTP_400, title='API.BAD_REQUEST',
                                   description='API.INVALID_EMAIL')
        email = str.lower(str.strip(new_values['data']['email']))

        match = re.match(r'^[_a-z0-9-]+(\.[_a-z0-9-]+)*@[a-z0-9-]+(\.[a-z0-9-]+)*(\.[a-z]{2,4})$', email)
        if match is None:
            raise falcon.HTTPError(status=falcon.HTTP_400, title='API.BAD_REQUEST',
                                   description='API.INVALID_EMAIL')

        if 'password' not in new_values['data'].keys() or \
                not isinstance(new_values['data']['password'], str) or \
                len(str.strip(new_values['data']['password'])) == 0:
            raise falcon.HTTPError(status=falcon.HTTP_400, title='API.BAD_REQUEST',
                                   description='API.INVALID_PASSWORD')

        if len(str.strip(new_values['data']['password'])) > 100:
            raise falcon.HTTPError(status=falcon.HTTP_400, title='API.BAD_REQUEST',
                                   description='API.PASSWORD_LENGTH_CANNOT_EXCEED_100_CHARACTERS')

        if 'verification_code' not in new_values['data'].keys() or \
                not isinstance(new_values['data']['verification_code'], str) or \
                len(str.strip(new_values['data']['verification_code'])) == 0:
            raise falcon.HTTPError(status=falcon.HTTP_400,
                                   title='API.BAD_REQUEST',
                                   description='API.INVALID_VERIFICATION_CODE')
        verification_code = str.strip(new_values['data']['verification_code'])

        cnx = mysql.connector.connect(**config.myems_user_db)
        cursor = cnx.cursor()

        cursor.execute(" SELECT expires_datetime_utc "
                       " FROM tbl_verification_codes "
                       " WHERE recipient_email = %s and verification_code = %s ",
                       (email, verification_code))
        row = cursor.fetchone()
        if row is not None:
            expires_datetime_utc = row[0]
            if datetime.utcnow() > expires_datetime_utc:
                cursor.close()
                cnx.close()
                raise falcon.HTTPError(status=falcon.HTTP_400,
                                       title='API.BAD_REQUEST',
                                       description='API.NEW_USER_SESSION_TIMEOUT')
        else:
            cursor.close()
            cnx.close()
            raise falcon.HTTPError(status=falcon.HTTP_404,
                                   title='API.NOT_FOUND',
                                   description='API.NEW_USER_SESSION_NOT_FOUND')

        cursor.execute(" SELECT name "
                       " FROM tbl_new_users "
                       " WHERE name = %s ", (name,))
        if cursor.fetchone() is not None:
            cursor.close()
            cnx.close()
            raise falcon.HTTPError(status=falcon.HTTP_400, title='API.BAD_REQUEST',
                                   description='API.USER_NAME_IS_ALREADY_IN_USE')

        cursor.execute(" SELECT name "
                       " FROM tbl_users "
                       " WHERE name = %s ", (name,))
        if cursor.fetchone() is not None:
            cursor.close()
            cnx.close()
            raise falcon.HTTPError(status=falcon.HTTP_400, title='API.BAD_REQUEST',
                                   description='API.USER_NAME_IS_ALREADY_IN_USE')

        cursor.execute(" SELECT name "
                       " FROM tbl_new_users "
                       " WHERE email = %s ", (email,))
        if cursor.fetchone() is not None:
            cursor.close()
            cnx.close()
            raise falcon.HTTPError(status=falcon.HTTP_404, title='API.BAD_REQUEST',
                                   description='API.EMAIL_IS_ALREADY_IN_USE')

        cursor.execute(" SELECT name "
                       " FROM tbl_users "
                       " WHERE email = %s ", (email,))
        if cursor.fetchone() is not None:
            cursor.close()
            cnx.close()
            raise falcon.HTTPError(status=falcon.HTTP_404, title='API.BAD_REQUEST',
                                   description='API.EMAIL_IS_ALREADY_IN_USE')

        add_row = (" INSERT INTO tbl_new_users "
                   "     (name, uuid, display_name, email, salt, password) "
                   " VALUES (%s, %s, %s, %s, %s, %s) ")

        salt = uuid.uuid4().hex
        password = new_values['data']['password']
        hashed_password = hashlib.sha512(salt.encode() + password.encode()).hexdigest()

        cursor.execute(add_row, (name,
                                 str(uuid.uuid4()),
                                 display_name,
                                 email,
                                 salt,
                                 hashed_password))
        new_id = cursor.lastrowid
        cnx.commit()

        cursor.execute(" DELETE FROM tbl_verification_codes "
                       " WHERE recipient_email = %s",
                       (email))
        cnx.commit()

        cursor.close()
        cnx.close()

        resp.status = falcon.HTTP_201
        resp.location = '/users/newusers/' + str(new_id)


class NewUserItem:
    @staticmethod
    def __init__():
        """Initializes Class"""
        pass

    @staticmethod
    def on_options(req, resp, id_):
        resp.status = falcon.HTTP_200

    @staticmethod
<<<<<<< HEAD
    def on_get(req, resp, email):
        if  not isinstance(email, str) or len(str.strip(email)) == 0:
=======
    def on_get(req, resp, id_):
        admin_control(req)
        if not id_.isdigit() or int(id_) <= 0:
>>>>>>> f5208bda
            raise falcon.HTTPError(status=falcon.HTTP_400, title='API.BAD_REQUEST',
                                   description='API.INVALID_EMAIL')
        email = str.lower(str.strip(email))

        cnx = mysql.connector.connect(**config.myems_user_db)
        cursor = cnx.cursor()

        query = (" SELECT id, name, display_name, uuid, email "
                 " FROM tbl_new_users "
                 " WHERE id = %s ")
        cursor.execute(query, (email,))
        row = cursor.fetchone()
        cursor.close()
        cnx.close()

        if row is None:
            raise falcon.HTTPError(status=falcon.HTTP_404, title='API.NOT_FOUND',
                                   description='API.USER_NOT_FOUND')

        result = {"id": row[0],
                  "name": row[1],
                  "display_name": row[2],
                  "uuid": row[3],
                  "email": row[4]}
        resp.text = json.dumps(result)

    @staticmethod
    @user_logger
    def on_delete(req, resp, id_):
        admin_control(req)
        if not id_.isdigit() or int(id_) <= 0:
            raise falcon.HTTPError(status=falcon.HTTP_400, title='API.BAD_REQUEST',
                                   description='API.INVALID_USER_ID')

        cnx = mysql.connector.connect(**config.myems_user_db)
        cursor = cnx.cursor()

        cursor.execute(" SELECT name "
                       " FROM tbl_new_users "
                       " WHERE id = %s ", (id_,))
        if cursor.fetchone() is None:
            cursor.close()
            cnx.close()
            raise falcon.HTTPError(status=falcon.HTTP_404, title='API.NOT_FOUND',
                                   description='API.USER_NOT_FOUND')

        # TODO: delete associated objects
        cursor.execute(" DELETE FROM tbl_new_users WHERE id = %s ", (id_,))
        cnx.commit()

        cursor.close()
        cnx.close()

        resp.status = falcon.HTTP_204

    @staticmethod
    @user_logger
    def on_put(req, resp, id_):
        """Handles PUT requests"""
        admin_control(req)

        try:
            raw_json = req.stream.read().decode('utf-8')
            new_values = json.loads(raw_json)
        except Exception as ex:
            raise falcon.HTTPError(status=falcon.HTTP_400,
                                   title='API.BAD_REQUEST',
                                   description='API.FAILED_TO_READ_REQUEST_STREAM')

        if not id_.isdigit() or int(id_) <= 0:
            raise falcon.HTTPError(status=falcon.HTTP_400, title='API.BAD_REQUEST',
                                   description='API.INVALID_USER_ID')

        if 'name' not in new_values['data'].keys() or \
                not isinstance(new_values['data']['name'], str) or \
                len(str.strip(new_values['data']['name'])) == 0:
            raise falcon.HTTPError(status=falcon.HTTP_400, title='API.BAD_REQUEST',
                                   description='API.INVALID_USER_NAME')
        name = str.strip(new_values['data']['name'])

        if 'display_name' not in new_values['data'].keys() or \
                not isinstance(new_values['data']['display_name'], str) or \
                len(str.strip(new_values['data']['display_name'])) == 0:
            raise falcon.HTTPError(status=falcon.HTTP_400, title='API.BAD_REQUEST',
                                   description='API.INVALID_DISPLAY_NAME')
        display_name = str.strip(new_values['data']['display_name'])

        if 'email' not in new_values['data'].keys() or \
                not isinstance(new_values['data']['email'], str) or \
                len(str.strip(new_values['data']['email'])) == 0:
            raise falcon.HTTPError(status=falcon.HTTP_400, title='API.BAD_REQUEST',
                                   description='API.INVALID_EMAIL')
        email = str.lower(str.strip(new_values['data']['email']))

        match = re.match(r'^[_a-z0-9-]+(\.[_a-z0-9-]+)*@[a-z0-9-]+(\.[a-z0-9-]+)*(\.[a-z]{2,4})$', email)
        if match is None:
            raise falcon.HTTPError(status=falcon.HTTP_400, title='API.BAD_REQUEST',
                                   description='API.INVALID_EMAIL')

        cnx = mysql.connector.connect(**config.myems_user_db)
        cursor = cnx.cursor()

        cursor.execute(" SELECT name "
                       " FROM tbl_new_users "
                       " WHERE id = %s ", (id_,))
        if cursor.fetchone() is None:
            cursor.close()
            cnx.close()
            raise falcon.HTTPError(status=falcon.HTTP_404, title='API.NOT_FOUND',
                                   description='API.USER_NOT_FOUND')

        cursor.execute(" SELECT name "
                       " FROM tbl_users "
                       " WHERE name = %s ", (name,))
        if cursor.fetchone() is not None:
            cursor.close()
            cnx.close()
            raise falcon.HTTPError(status=falcon.HTTP_400, title='API.BAD_REQUEST',
                                   description='API.USER_NAME_IS_ALREADY_IN_USE')

        cursor.execute(" SELECT name "
                       " FROM tbl_new_users "
                       " WHERE name = %s AND id != %s ", (name, id_))
        if cursor.fetchone() is not None:
            cursor.close()
            cnx.close()
            raise falcon.HTTPError(status=falcon.HTTP_400, title='API.BAD_REQUEST',
                                   description='API.USER_NAME_IS_ALREADY_IN_USE')

        cursor.execute(" SELECT name "
                       " FROM tbl_users "
                       " WHERE email = %s ", (email, ))
        if cursor.fetchone() is not None:
            cursor.close()
            cnx.close()
            raise falcon.HTTPError(status=falcon.HTTP_404, title='API.BAD_REQUEST',
                                   description='API.EMAIL_IS_ALREADY_IN_USE')

        cursor.execute(" SELECT name "
                       " FROM tbl_new_users "
                       " WHERE email = %s AND id != %s ", (email, id_))
        if cursor.fetchone() is not None:
            cursor.close()
            cnx.close()
            raise falcon.HTTPError(status=falcon.HTTP_404, title='API.BAD_REQUEST',
                                   description='API.EMAIL_IS_ALREADY_IN_USE')

        update_row = (" UPDATE tbl_new_users "
                      " SET name = %s, display_name = %s, email = %s "
                      " WHERE id = %s ")
        cursor.execute(update_row, (name,
                                    display_name,
                                    email,
                                    id_,))
        cnx.commit()

        cursor.close()
        cnx.close()

        resp.status = falcon.HTTP_200


class NewUserApprove:
    @staticmethod
    def __init__():
        """Initializes Class"""
        pass

    @staticmethod
    def on_options(req, resp, id_):
        resp.status = falcon.HTTP_200

    @staticmethod
    @user_logger
    def on_put(req, resp, id_):
        """Handles POST requests"""
        admin_control(req)

        try:
            raw_json = req.stream.read().decode('utf-8')
            new_values = json.loads(raw_json)
        except Exception as ex:
            raise falcon.HTTPError(status=falcon.HTTP_400,
                                   title='API.BAD_REQUEST',
                                   description='API.FAILED_TO_READ_REQUEST_STREAM')

        if not id_.isdigit() or int(id_) <= 0:
            raise falcon.HTTPError(status=falcon.HTTP_400, title='API.BAD_REQUEST',
                                   description='API.INVALID_USER_ID')

        if 'is_admin' not in new_values['data'].keys() or \
                not isinstance(new_values['data']['is_admin'], bool):
            raise falcon.HTTPError(status=falcon.HTTP_400, title='API.BAD_REQUEST',
                                   description='API.INVALID_IS_ADMIN_VALUE')
        is_admin = new_values['data']['is_admin']

        is_read_only = False

        if is_admin:
            if 'is_read_only' not in new_values['data'].keys() or \
                    not isinstance(new_values['data']['is_read_only'], bool):
                raise falcon.HTTPError(status=falcon.HTTP_400, title='API.BAD_REQUEST',
                                       description='API.INVALID_IS_READ_ONLY_VALUE')
            is_read_only = new_values['data']['is_read_only']

        if 'privilege_id' in new_values['data'].keys():
            if not isinstance(new_values['data']['privilege_id'], int) or \
                    new_values['data']['privilege_id'] <= 0:
                raise falcon.HTTPError(status=falcon.HTTP_400, title='API.BAD_REQUEST',
                                       description='API.INVALID_PRIVILEGE_ID')
            privilege_id = new_values['data']['privilege_id']
        else:
            privilege_id = None

        timezone_offset = int(config.utc_offset[1:3]) * 60 + int(config.utc_offset[4:6])
        if config.utc_offset[0] == '-':
            timezone_offset = -timezone_offset

        account_expiration_datetime = datetime.strptime(new_values['data']['account_expiration_datetime'],
                                                        '%Y-%m-%dT%H:%M:%S')
        account_expiration_datetime = account_expiration_datetime.replace(tzinfo=timezone.utc)
        account_expiration_datetime -= timedelta(minutes=timezone_offset)

        password_expiration_datetime = datetime.strptime(new_values['data']['password_expiration_datetime'],
                                                         '%Y-%m-%dT%H:%M:%S')
        password_expiration_datetime = password_expiration_datetime.replace(tzinfo=timezone.utc)
        password_expiration_datetime -= timedelta(minutes=timezone_offset)

        cnx = mysql.connector.connect(**config.myems_user_db)
        cursor = cnx.cursor()

        cursor.execute(" SELECT name "
                       " FROM tbl_new_users "
                       " WHERE id = %s ", (id_,))
        if cursor.fetchone() is None:
            cursor.close()
            cnx.close()
            raise falcon.HTTPError(status=falcon.HTTP_404, title='API.NOT_FOUND',
                                   description='API.USER_NOT_FOUND')

        if privilege_id is not None:
            cursor.execute(" SELECT name "
                           " FROM tbl_privileges "
                           " WHERE id = %s ",
                           (privilege_id,))
            if cursor.fetchone() is None:
                cursor.close()
                cnx.close()
                raise falcon.HTTPError(status=falcon.HTTP_404, title='API.NOT_FOUND',
                                       description='API.PRIVILEGE_NOT_FOUND')

        cursor.execute(" SELECT name, uuid, display_name, email, salt, password"
                       " FROM tbl_new_users "
                       " WHERE id = %s ", (id_,))
        row = cursor.fetchone()
        if row is None:
            cursor.close()
            cnx.close()
            raise falcon.HTTPError(status=falcon.HTTP_404, title='API.NOT_FOUND',
                                   description='API.USER_NOT_FOUND')
        else:
            name = row[0]
            user_uuid = row[1]
            display_name = row[2]
            email = row[3]
            salt = row[4]
            passowrd = row[5]

        add_row = (" INSERT INTO tbl_users "
                   "     (name, uuid, display_name, email, salt, password, is_admin, is_read_only, privilege_id, "
                   "      account_expiration_datetime_utc, password_expiration_datetime_utc, failed_login_count) "
                   " VALUES (%s, %s, %s, %s, %s, %s, %s, %s, %s, %s, %s, %s) ")

        cursor.execute(add_row, (name,
                                 user_uuid,
                                 display_name,
                                 email,
                                 salt,
                                 passowrd,
                                 is_admin,
                                 is_read_only,
                                 privilege_id,
                                 account_expiration_datetime,
                                 password_expiration_datetime,
                                 0))
        new_id = cursor.lastrowid
        cnx.commit()

        cursor.execute(" DELETE FROM tbl_new_users WHERE id = %s", (id_,))
        cnx.commit()
        cursor.close()
        cnx.close()

        resp.status = falcon.HTTP_201
        resp.location = '/users/' + str(new_id)


class EmailMessageSessionCollection:
    @staticmethod
    def on_options(req, resp):
        resp.status = falcon.HTTP_200

    @staticmethod
    def on_get(req, resp):
        token = req.params.get('token')
        email = req.params.get('email')
        
        if token is None or len(token) <= 0: 
            raise falcon.HTTPError(status=falcon.HTTP_400, title='API.BAD_REQUEST',
                                   description="API.INVALID_TOKEN")

        if email is None or len(email) <= 0:
            raise falcon.HTTPError(status=falcon.HTTP_400, title='API.BAD_REQUEST',
                                   description="API.INVALID_EMAIL")

        cnx = mysql.connector.connect(**config.myems_user_db)
        cursor = cnx.cursor()

        query = (" SELECT expires_datetime_utc "
                 " FROM tbl_email_message_sessions "
                 " WHERE recipient_email = %s AND token = %s")
        cursor.execute(query, (email, token,))
        row = cursor.fetchone()

        if row is None:
            cursor.close()
            cnx.close()
            raise falcon.HTTPError(status=falcon.HTTP_404, title='API.NOT_FOUND',
                                   description='API.ADMINISTRATOR_SESSION_NOT_FOUND')
        else:
            utc_expires = row[0]
            if datetime.utcnow() > utc_expires:
                cursor.close()
                cnx.close()
                raise falcon.HTTPError(status=falcon.HTTP_400, title='API.BAD_REQUEST',
                                       description='API.ADMINISTRATOR_SESSION_TIMEOUT')

        if cursor:
            cursor.close()
        if cnx:
            cnx.close()

        result = {"utc_expires": utc_expires}

        resp.text = json.dumps(result, default=str)<|MERGE_RESOLUTION|>--- conflicted
+++ resolved
@@ -1736,14 +1736,9 @@
         resp.status = falcon.HTTP_200
 
     @staticmethod
-<<<<<<< HEAD
-    def on_get(req, resp, email):
-        if  not isinstance(email, str) or len(str.strip(email)) == 0:
-=======
     def on_get(req, resp, id_):
         admin_control(req)
         if not id_.isdigit() or int(id_) <= 0:
->>>>>>> f5208bda
             raise falcon.HTTPError(status=falcon.HTTP_400, title='API.BAD_REQUEST',
                                    description='API.INVALID_EMAIL')
         email = str.lower(str.strip(email))
