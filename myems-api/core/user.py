--- conflicted
+++ resolved
@@ -1007,45 +1007,27 @@
 
     @staticmethod
     def on_options(req, resp):
-<<<<<<< HEAD
         resp.status = falcon.HTTP_200   
-=======
-        resp.status = falcon.HTTP_200
->>>>>>> 7fb43a19
 
     @staticmethod
     def on_get(req, resp):
         token = req.params.get('token')
         email = req.params.get('email')
-<<<<<<< HEAD
-        
-        if token is None or len(token) <= 0: 
-            raise falcon.HTTPError(falcon.HTTP_400, title='API.BAD_REQUEST',
+
+        if token is None or len(token) <= 0:
+            raise falcon.HTTPError(status=falcon.HTTP_400,
+                                   title='API.BAD_REQUEST',
                                    description="API.INVALID_TOKEN")
 
         if email is None or len(email) <= 0:
-            raise falcon.HTTPError(falcon.HTTP_400, title='API.BAD_REQUEST',
-=======
-
-        if token is None or len(token) <= 0:
-            raise falcon.HTTPError(status=falcon.HTTP_400,
-                                   title='API.BAD_REQUEST',
-                                   description="API.INVALID_TOKEN")
-
-        if email is None or len(email) <= 0:
-            raise falcon.HTTPError(status=falcon.HTTP_400,
-                                   title='API.BAD_REQUEST',
->>>>>>> 7fb43a19
+            raise falcon.HTTPError(status=falcon.HTTP_400,
+                                   title='API.BAD_REQUEST',
                                    description="API.INVALID_EMAIL")
 
         cnx = mysql.connector.connect(**config.myems_user_db)
         cursor = cnx.cursor()
 
-<<<<<<< HEAD
-        query = (" SELECT utc_expires "
-=======
         query = (" SELECT expires_datetime_utc "
->>>>>>> 7fb43a19
                  " FROM tbl_email_message_sessions "
                  " WHERE recipient_email = %s AND token = %s")
         cursor.execute(query, (email, token,))
@@ -1054,16 +1036,6 @@
         if row is None:
             cursor.close()
             cnx.close()
-<<<<<<< HEAD
-            raise falcon.HTTPError(status=falcon.HTTP_404, title='API.NOT_FOUND',
-                                   description='API.ADMINISTRATOR_SESSION_NOT_FOUND')
-        else:
-            utc_expires = row[0]
-            if datetime.utcnow() > utc_expires:
-                cursor.close()
-                cnx.close()
-                raise falcon.HTTPError(status=falcon.HTTP_400, title='API.BAD_REQUEST',
-=======
             raise falcon.HTTPError(status=falcon.HTTP_404,
                                    title='API.NOT_FOUND',
                                    description='API.FORGOT_PASSWORD_SESSION_NOT_FOUND')
@@ -1074,7 +1046,6 @@
                 cnx.close()
                 raise falcon.HTTPError(status=falcon.HTTP_400,
                                        title='API.BAD_REQUEST',
->>>>>>> 7fb43a19
                                        description='API.ADMINISTRATOR_SESSION_TIMEOUT')
 
         if cursor:
@@ -1082,11 +1053,7 @@
         if cnx:
             cnx.close()
 
-<<<<<<< HEAD
-        result = {"utc_expires": utc_expires}
-=======
         result = {"expires_datetime_utc": expires_datetime_utc}
->>>>>>> 7fb43a19
 
         resp.text = json.dumps(result, default=str)
 
@@ -1097,34 +1064,21 @@
             raw_json = req.stream.read().decode('utf-8')
             new_values = json.loads(raw_json)
         except Exception as ex:
-<<<<<<< HEAD
-            raise falcon.HTTPError(falcon.HTTP_400, title='API.EXCEPTION', description=str(ex))
-        
+            raise falcon.HTTPError(status=falcon.HTTP_400,
+                                   title='API.BAD_REQUEST',
+                                   description='API.FAILED_TO_READ_REQUEST_STREAM')
+
         if 'token' not in new_values['data'].keys() or \
                 not isinstance(new_values['data']['token'], str) or \
                 len(str.strip(new_values['data']['token'])) == 0:
-            raise falcon.HTTPError(falcon.HTTP_400, title='API.BAD_REQUEST',
-=======
-            raise falcon.HTTPError(status=falcon.HTTP_400,
-                                   title='API.BAD_REQUEST',
-                                   description='API.FAILED_TO_READ_REQUEST_STREAM')
-
-        if 'token' not in new_values['data'].keys() or \
-                not isinstance(new_values['data']['token'], str) or \
-                len(str.strip(new_values['data']['token'])) == 0:
-            raise falcon.HTTPError(status=falcon.HTTP_400, title='API.BAD_REQUEST',
->>>>>>> 7fb43a19
+            raise falcon.HTTPError(status=falcon.HTTP_400, title='API.BAD_REQUEST',
                                    description='API.INVALID_TOKEN')
         token = str.strip(new_values['data']['token'])
 
         if 'password' not in new_values['data'].keys() or \
                 not isinstance(new_values['data']['password'], str) or \
                 len(str.strip(new_values['data']['password'])) == 0:
-<<<<<<< HEAD
-            raise falcon.HTTPError(falcon.HTTP_400, title='API.BAD_REQUEST',
-=======
-            raise falcon.HTTPError(status=falcon.HTTP_400, title='API.BAD_REQUEST',
->>>>>>> 7fb43a19
+            raise falcon.HTTPError(status=falcon.HTTP_400, title='API.BAD_REQUEST',
                                    description='API.INVALID_PASSWORD')
         password = str.strip(new_values['data']['password'])
 
@@ -1134,21 +1088,12 @@
         if 'email' in new_values['data']:
             if not isinstance(new_values['data']['email'], str) or \
                     len(str.strip(new_values['data']['email'])) == 0:
-<<<<<<< HEAD
-                raise falcon.HTTPError(falcon.HTTP_400, title='API.BAD_REQUEST',
-                                       description='API.INVALID_EMAIL')
-            
-            email = str.strip(new_values['data']['email']).lower()
-
-            query = (" SELECT recipient_email, token, utc_expires"
-=======
                 raise falcon.HTTPError(status=falcon.HTTP_400, title='API.BAD_REQUEST',
                                        description='API.INVALID_EMAIL')
 
             email = str.strip(new_values['data']['email']).lower()
 
             query = (" SELECT recipient_email, token, expires_datetime_utc"
->>>>>>> 7fb43a19
                      " FROM tbl_email_message_sessions "
                      " WHERE recipient_email = %s and token = %s")
             cursor.execute(query, (email, token))
@@ -1157,26 +1102,12 @@
             if row is None:
                 cursor.close()
                 cnx.close()
-<<<<<<< HEAD
-                raise falcon.HTTPError(falcon.HTTP_404, 'API.ERROR', 'API.INVALID_TOKEN')
-=======
                 raise falcon.HTTPError(status=falcon.HTTP_404, title='API.ERROR', description='API.INVALID_TOKEN')
->>>>>>> 7fb43a19
             else:
                 if datetime.utcnow() > row[2]:
                     cursor.close()
                     cnx.close()
                     raise falcon.HTTPError(status=falcon.HTTP_400, title='API.BAD_REQUEST',
-<<<<<<< HEAD
-                                        description='API.ADMINISTRATOR_SESSION_TIMEOUT')
-        else:
-            cursor.close()
-            cnx.close()
-            raise falcon.HTTPError(falcon.HTTP_400, title='API.BAD_REQUEST',
-                                   description='API.INVALID_EMAIL')
-        query = (" SELECT salt, uuid, id FROM tbl_users WHERE email = %s")
-        cursor.execute(query, (email,))
-=======
                                            description='API.ADMINISTRATOR_SESSION_TIMEOUT')
         else:
             cursor.close()
@@ -1189,20 +1120,10 @@
                        " FROM tbl_users "
                        " WHERE email = %s",
                        (email,))
->>>>>>> 7fb43a19
         row = cursor.fetchone()
         if row is None:
             cursor.close()
             cnx.close()
-<<<<<<< HEAD
-            raise falcon.HTTPError(falcon.HTTP_404, 'API.ERROR', 'API.USER_NOT_FOUND')
-        else:
-            result = {"salt": row[0], "uuid": row[1], "id": row[2]}
-
-        query = (" SELECT uuid, id FROM tbl_users WHERE email = %s and password = %s")
-        hashed_password = hashlib.sha512(result['salt'].encode() + password.encode()).hexdigest()
-        cursor.execute(query, (email, hashed_password))
-=======
             raise falcon.HTTPError(status=falcon.HTTP_404, title='API.ERROR', description='API.USER_NOT_FOUND')
         else:
             result = {"salt": row[0], "uuid": row[1], "id": row[2]}
@@ -1212,19 +1133,10 @@
                        " FROM tbl_users "
                        " WHERE email = %s and password = %s",
                        (email, hashed_password))
->>>>>>> 7fb43a19
         row = cursor.fetchone()
         if row is not None:
             cursor.close()
             cnx.close()
-<<<<<<< HEAD
-            raise falcon.HTTPError(falcon.HTTP_404, 'API.ERROR', 'API.PASSWORDS_MATCH')
-
-        cursor.execute(" UPDATE tbl_users set password = %s Where email = %s", (hashed_password, email))
-        cnx.commit()
-        
-        cursor.execute(" DELETE FROM tbl_email_message_sessions WHERE recipient_email = %s and token = %s ", (email, token))
-=======
             raise falcon.HTTPError(status=falcon.HTTP_404, title='API.ERROR', description='API.PASSWORDS_MATCH')
 
         cursor.execute(" UPDATE tbl_users "
@@ -1236,7 +1148,6 @@
         cursor.execute(" DELETE FROM tbl_email_message_sessions "
                        " WHERE recipient_email = %s and token = %s ",
                        (email, token))
->>>>>>> 7fb43a19
         cnx.commit()
         cursor.close()
         cnx.close()
@@ -1245,11 +1156,6 @@
         write_log(user_uuid=result['uuid'], request_method='PUT', resource_type='ForgotPassword',
                   resource_id=result['id'], request_body=None)
 
-<<<<<<< HEAD
-    
-=======
-
->>>>>>> 7fb43a19
 class EmailMessageCollection:
     @staticmethod
     def __init__():
@@ -1271,26 +1177,13 @@
             timezone_offset = -timezone_offset
 
         if start_datetime_local is None:
-<<<<<<< HEAD
-            raise falcon.HTTPError(falcon.HTTP_400, title='API.BAD_REQUEST',
-=======
-            raise falcon.HTTPError(status=falcon.HTTP_400, title='API.BAD_REQUEST',
->>>>>>> 7fb43a19
+            raise falcon.HTTPError(status=falcon.HTTP_400, title='API.BAD_REQUEST',
                                    description="API.INVALID_START_DATETIME_FORMAT")
         else:
             start_datetime_local = str.strip(start_datetime_local)
             try:
                 start_datetime_utc = datetime.strptime(start_datetime_local,
                                                        '%Y-%m-%dT%H:%M:%S').replace(tzinfo=timezone.utc) - \
-<<<<<<< HEAD
-                    timedelta(minutes=timezone_offset)
-            except ValueError:
-                raise falcon.HTTPError(falcon.HTTP_400, title='API.BAD_REQUEST',
-                                       description="API.INVALID_START_DATETIME_FORMAT")
-
-        if end_datetime_local is None:
-            raise falcon.HTTPError(falcon.HTTP_400, title='API.BAD_REQUEST',
-=======
                                      timedelta(minutes=timezone_offset)
             except ValueError:
                 raise falcon.HTTPError(status=falcon.HTTP_400, title='API.BAD_REQUEST',
@@ -1298,22 +1191,12 @@
 
         if end_datetime_local is None:
             raise falcon.HTTPError(status=falcon.HTTP_400, title='API.BAD_REQUEST',
->>>>>>> 7fb43a19
                                    description="API.INVALID_END_DATETIME_FORMAT")
         else:
             end_datetime_local = str.strip(end_datetime_local)
             try:
                 end_datetime_utc = datetime.strptime(end_datetime_local,
                                                      '%Y-%m-%dT%H:%M:%S').replace(tzinfo=timezone.utc) - \
-<<<<<<< HEAD
-                    timedelta(minutes=timezone_offset)
-            except ValueError:
-                raise falcon.HTTPError(falcon.HTTP_400, title='API.BAD_REQUEST',
-                                       description="API.INVALID_END_DATETIME_FORMAT")
-
-        if start_datetime_utc >= end_datetime_utc:
-            raise falcon.HTTPError(falcon.HTTP_400,
-=======
                                    timedelta(minutes=timezone_offset)
             except ValueError:
                 raise falcon.HTTPError(status=falcon.HTTP_400, title='API.BAD_REQUEST',
@@ -1321,7 +1204,6 @@
 
         if start_datetime_utc >= end_datetime_utc:
             raise falcon.HTTPError(status=falcon.HTTP_400,
->>>>>>> 7fb43a19
                                    title='API.BAD_REQUEST',
                                    description='API.START_DATETIME_MUST_BE_EARLIER_THAN_END_DATETIME')
 
@@ -1329,13 +1211,8 @@
         cursor = cnx.cursor()
 
         query = (" SELECT id, recipient_name, recipient_email, "
-<<<<<<< HEAD
-                 " subject, message, created_datetime_utc, "
-                 " scheduled_datetime_utc, status "
-=======
                  "        subject, message, created_datetime_utc, "
                  "        scheduled_datetime_utc, status "
->>>>>>> 7fb43a19
                  " FROM tbl_email_messages "
                  " WHERE created_datetime_utc >= %s AND created_datetime_utc < %s "
                  " ORDER BY created_datetime_utc ")
@@ -1369,56 +1246,34 @@
             raw_json = req.stream.read().decode('utf-8')
             new_values = json.loads(raw_json)
         except Exception as ex:
-<<<<<<< HEAD
-            raise falcon.HTTPError(falcon.HTTP_400, title='API.EXCEPTION', description=str(ex))
-
-        utc_expires = datetime.utcnow() + timedelta(seconds=60 * 60 * 1)
-=======
             raise falcon.HTTPError(status=falcon.HTTP_400,
                                    title='API.BAD_REQUEST',
                                    description='API.FAILED_TO_READ_REQUEST_STREAM')
 
         expires_datetime_utc = datetime.utcnow() + timedelta(seconds=60 * 60 * 1)
->>>>>>> 7fb43a19
 
         if 'recipient_email' not in new_values['data'].keys() or \
                 not isinstance(new_values['data']['recipient_email'], str) or \
                 len(str.strip(new_values['data']['recipient_email'])) == 0:
-<<<<<<< HEAD
-            raise falcon.HTTPError(falcon.HTTP_400, title='API.BAD_REQUEST',
-=======
-            raise falcon.HTTPError(status=falcon.HTTP_400, title='API.BAD_REQUEST',
->>>>>>> 7fb43a19
+            raise falcon.HTTPError(status=falcon.HTTP_400, title='API.BAD_REQUEST',
                                    description='API.INVALID_RECIPIENT_EMAIL')
         recipient_email = str.strip(new_values['data']['recipient_email'])
         match = re.match(r'^[_a-z0-9-]+(\.[_a-z0-9-]+)*@[a-z0-9-]+(\.[a-z0-9-]+)*(\.[a-z]{2,4})$', recipient_email)
         if match is None:
-<<<<<<< HEAD
-            raise falcon.HTTPError(falcon.HTTP_400, title='API.BAD_REQUEST',
-=======
-            raise falcon.HTTPError(status=falcon.HTTP_400, title='API.BAD_REQUEST',
->>>>>>> 7fb43a19
+            raise falcon.HTTPError(status=falcon.HTTP_400, title='API.BAD_REQUEST',
                                    description='API.INVALID_EMAIL')
 
         if 'subject' not in new_values['data'].keys() or \
                 not isinstance(new_values['data']['subject'], str) or \
                 len(str.strip(new_values['data']['subject'])) == 0:
-<<<<<<< HEAD
-            raise falcon.HTTPError(falcon.HTTP_400, title='API.BAD_REQUEST',
-=======
-            raise falcon.HTTPError(status=falcon.HTTP_400, title='API.BAD_REQUEST',
->>>>>>> 7fb43a19
+            raise falcon.HTTPError(status=falcon.HTTP_400, title='API.BAD_REQUEST',
                                    description='API.INVALID_SUBJECT_VALUE')
         subject = str.strip(new_values['data']['subject'])
 
         if 'message' not in new_values['data'].keys() or \
                 not isinstance(new_values['data']['message'], str) or \
                 len(str.strip(new_values['data']['message'])) == 0:
-<<<<<<< HEAD
-            raise falcon.HTTPError(falcon.HTTP_400, title='API.BAD_REQUEST',
-=======
-            raise falcon.HTTPError(status=falcon.HTTP_400, title='API.BAD_REQUEST',
->>>>>>> 7fb43a19
+            raise falcon.HTTPError(status=falcon.HTTP_400, title='API.BAD_REQUEST',
                                    description='API.INVALID_MESSAGE_VALUE')
 
         token = hashlib.sha512(os.urandom(24)).hexdigest()
@@ -1428,22 +1283,14 @@
         if 'created_datetime' not in new_values['data'].keys() or \
                 not isinstance(new_values['data']['created_datetime'], str) or \
                 len(str.strip(new_values['data']['created_datetime'])) == 0:
-<<<<<<< HEAD
-            raise falcon.HTTPError(falcon.HTTP_400, title='API.BAD_REQUEST',
-=======
-            raise falcon.HTTPError(status=falcon.HTTP_400, title='API.BAD_REQUEST',
->>>>>>> 7fb43a19
+            raise falcon.HTTPError(status=falcon.HTTP_400, title='API.BAD_REQUEST',
                                    description='API.INVALID_CREATED_DATETIME')
         created_datetime_local = str.strip(new_values['data']['created_datetime'])
 
         if 'scheduled_datetime' not in new_values['data'].keys() or \
                 not isinstance(new_values['data']['scheduled_datetime'], str) or \
                 len(str.strip(new_values['data']['scheduled_datetime'])) == 0:
-<<<<<<< HEAD
-            raise falcon.HTTPError(falcon.HTTP_400, title='API.BAD_REQUEST',
-=======
-            raise falcon.HTTPError(status=falcon.HTTP_400, title='API.BAD_REQUEST',
->>>>>>> 7fb43a19
+            raise falcon.HTTPError(status=falcon.HTTP_400, title='API.BAD_REQUEST',
                                    description='API.INVALID_SCHEDULED_DATETIME')
         scheduled_datetime_local = str.strip(new_values['data']['scheduled_datetime'])
 
@@ -1452,26 +1299,13 @@
             timezone_offset = -timezone_offset
 
         if created_datetime_local is None:
-<<<<<<< HEAD
-            raise falcon.HTTPError(falcon.HTTP_400, title='API.BAD_REQUEST',
-=======
-            raise falcon.HTTPError(status=falcon.HTTP_400, title='API.BAD_REQUEST',
->>>>>>> 7fb43a19
+            raise falcon.HTTPError(status=falcon.HTTP_400, title='API.BAD_REQUEST',
                                    description="API.INVALID_CREATED_DATETIME")
         else:
             created_datetime_local = str.strip(created_datetime_local)
             try:
                 created_datetime_utc = datetime.strptime(created_datetime_local,
                                                          '%Y-%m-%dT%H:%M:%S').replace(tzinfo=timezone.utc) - \
-<<<<<<< HEAD
-                                     timedelta(minutes=timezone_offset)
-            except ValueError:
-                raise falcon.HTTPError(falcon.HTTP_400, title='API.BAD_REQUEST',
-                                       description="API.INVALID_CREATED_DATETIME")
-
-        if scheduled_datetime_local is None:
-            raise falcon.HTTPError(falcon.HTTP_400, title='API.BAD_REQUEST',
-=======
                                        timedelta(minutes=timezone_offset)
             except ValueError:
                 raise falcon.HTTPError(status=falcon.HTTP_400, title='API.BAD_REQUEST',
@@ -1479,22 +1313,15 @@
 
         if scheduled_datetime_local is None:
             raise falcon.HTTPError(status=falcon.HTTP_400, title='API.BAD_REQUEST',
->>>>>>> 7fb43a19
                                    description="API.INVALID_SCHEDULED_DATETIME")
         else:
             scheduled_datetime_local = str.strip(scheduled_datetime_local)
             try:
                 scheduled_datetime_utc = datetime.strptime(scheduled_datetime_local,
                                                            '%Y-%m-%dT%H:%M:%S').replace(tzinfo=timezone.utc) - \
-<<<<<<< HEAD
-                                     timedelta(minutes=timezone_offset)
-            except ValueError:
-                raise falcon.HTTPError(falcon.HTTP_400, title='API.BAD_REQUEST',
-=======
                                          timedelta(minutes=timezone_offset)
             except ValueError:
                 raise falcon.HTTPError(status=falcon.HTTP_400, title='API.BAD_REQUEST',
->>>>>>> 7fb43a19
                                        description="API.INVALID_SCHEDULED_DATETIME")
 
         status = 'new'
@@ -1502,19 +1329,6 @@
         cnx = mysql.connector.connect(**config.myems_user_db)
         cursor = cnx.cursor()
 
-<<<<<<< HEAD
-        cursor.execute("select display_name from tbl_users where email = %s", (recipient_email,))
-        row = cursor.fetchone()
-        
-        if row is not None:
-            recipient_name = row[0]
-        else: 
-            recipient_name = recipient_email.split('@')[0]
-        add_session =  (" INSERT INTO tbl_email_message_sessions "
-                        " (recipient_email, token, utc_expires) "
-                        " VALUES (%s, %s, %s) ")
-        cursor.execute(add_session, (recipient_email, token, utc_expires))
-=======
         cursor.execute(" SELECT display_name "
                        " FROM tbl_users "
                        " WHERE email = %s",
@@ -1530,7 +1344,6 @@
                        "             (recipient_email, token, expires_datetime_utc) "
                        " VALUES (%s, %s, %s) ")
         cursor.execute(add_session, (recipient_email, token, expires_datetime_utc))
->>>>>>> 7fb43a19
 
         add_row = (" INSERT INTO tbl_email_messages "
                    "             (recipient_name, recipient_email, subject, message, "
@@ -1543,15 +1356,9 @@
                                  message,
                                  created_datetime_utc,
                                  scheduled_datetime_utc,
-<<<<<<< HEAD
-                                 status))             
-        cnx.commit()
-        
-=======
                                  status))
         cnx.commit()
 
->>>>>>> 7fb43a19
         cursor.close()
         cnx.close()
 
@@ -1572,11 +1379,7 @@
     def on_get(req, resp, id_):
         access_control(req)
         if not id_.isdigit() or int(id_) <= 0:
-<<<<<<< HEAD
-            raise falcon.HTTPError(falcon.HTTP_400, title='API.BAD_REQUEST',
-=======
-            raise falcon.HTTPError(status=falcon.HTTP_400, title='API.BAD_REQUEST',
->>>>>>> 7fb43a19
+            raise falcon.HTTPError(status=falcon.HTTP_400, title='API.BAD_REQUEST',
                                    description='API.INVALID_EMAIL_MESSAGE_ID')
 
         cnx = mysql.connector.connect(**config.myems_user_db)
@@ -1596,11 +1399,7 @@
             cnx.close()
 
         if row is None:
-<<<<<<< HEAD
-            raise falcon.HTTPError(falcon.HTTP_404, title='API.NOT_FOUND',
-=======
             raise falcon.HTTPError(status=falcon.HTTP_404, title='API.NOT_FOUND',
->>>>>>> 7fb43a19
                                    description='API.EMAIL_MESSAGE_NOT_FOUND')
 
         result = {"id": row[0],
@@ -1621,76 +1420,46 @@
         access_control(req)
 
         if not id_.isdigit() or int(id_) <= 0:
-<<<<<<< HEAD
-            raise falcon.HTTPError(falcon.HTTP_400, title='API.BAD_REQUEST',
-=======
-            raise falcon.HTTPError(status=falcon.HTTP_400, title='API.BAD_REQUEST',
->>>>>>> 7fb43a19
+            raise falcon.HTTPError(status=falcon.HTTP_400, title='API.BAD_REQUEST',
                                    description='API.INVALID_EMAIL_MESSAGE_ID')
 
         try:
             raw_json = req.stream.read().decode('utf-8')
             new_values = json.loads(raw_json)
         except Exception as ex:
-<<<<<<< HEAD
-            raise falcon.HTTPError(falcon.HTTP_400, title='API.EXCEPTION', description=str(ex))
-
-        new_values = json.loads(raw_json)
-=======
             raise falcon.HTTPError(status=falcon.HTTP_400,
                                    title='API.BAD_REQUEST',
                                    description='API.FAILED_TO_READ_REQUEST_STREAM')
->>>>>>> 7fb43a19
 
         if 'recipient_name' not in new_values['data'].keys() or \
                 not isinstance(new_values['data']['recipient_name'], str) or \
                 len(str.strip(new_values['data']['recipient_name'])) == 0:
-<<<<<<< HEAD
-            raise falcon.HTTPError(falcon.HTTP_400, title='API.BAD_REQUEST',
-=======
-            raise falcon.HTTPError(status=falcon.HTTP_400, title='API.BAD_REQUEST',
->>>>>>> 7fb43a19
+            raise falcon.HTTPError(status=falcon.HTTP_400, title='API.BAD_REQUEST',
                                    description='API.INVALID_RECIPIENT_NAME')
         recipient_name = str.strip(new_values['data']['recipient_name'])
 
         if 'recipient_email' not in new_values['data'].keys() or \
                 not isinstance(new_values['data']['recipient_email'], str) or \
                 len(str.strip(new_values['data']['recipient_email'])) == 0:
-<<<<<<< HEAD
-            raise falcon.HTTPError(falcon.HTTP_400, title='API.BAD_REQUEST',
-=======
-            raise falcon.HTTPError(status=falcon.HTTP_400, title='API.BAD_REQUEST',
->>>>>>> 7fb43a19
+            raise falcon.HTTPError(status=falcon.HTTP_400, title='API.BAD_REQUEST',
                                    description='API.INVALID_RECIPIENT_EMAIL')
         recipient_email = str.strip(new_values['data']['recipient_email'])
         match = re.match(r'^[_a-z0-9-]+(\.[_a-z0-9-]+)*@[a-z0-9-]+(\.[a-z0-9-]+)*(\.[a-z]{2,4})$', recipient_email)
         if match is None:
-<<<<<<< HEAD
-            raise falcon.HTTPError(falcon.HTTP_400, title='API.BAD_REQUEST',
-=======
-            raise falcon.HTTPError(status=falcon.HTTP_400, title='API.BAD_REQUEST',
->>>>>>> 7fb43a19
+            raise falcon.HTTPError(status=falcon.HTTP_400, title='API.BAD_REQUEST',
                                    description='API.INVALID_EMAIL')
 
         if 'subject' not in new_values['data'].keys() or \
                 not isinstance(new_values['data']['subject'], str) or \
                 len(str.strip(new_values['data']['subject'])) == 0:
-<<<<<<< HEAD
-            raise falcon.HTTPError(falcon.HTTP_400, title='API.BAD_REQUEST',
-=======
-            raise falcon.HTTPError(status=falcon.HTTP_400, title='API.BAD_REQUEST',
->>>>>>> 7fb43a19
+            raise falcon.HTTPError(status=falcon.HTTP_400, title='API.BAD_REQUEST',
                                    description='API.INVALID_SUBJECT_VALUE')
         subject = str.strip(new_values['data']['subject'])
 
         if 'message' not in new_values['data'].keys() or \
                 not isinstance(new_values['data']['message'], str) or \
                 len(str.strip(new_values['data']['message'])) == 0:
-<<<<<<< HEAD
-            raise falcon.HTTPError(falcon.HTTP_400, title='API.BAD_REQUEST',
-=======
-            raise falcon.HTTPError(status=falcon.HTTP_400, title='API.BAD_REQUEST',
->>>>>>> 7fb43a19
+            raise falcon.HTTPError(status=falcon.HTTP_400, title='API.BAD_REQUEST',
                                    description='API.INVALID_MESSAGE_VALUE')
         message = str.strip(new_values['data']['message'])
 
@@ -1698,33 +1467,21 @@
                 not isinstance(new_values['data']['status'], str) or \
                 len(str.strip(new_values['data']['status'])) == 0 or \
                 str.strip(new_values['data']['status']) not in ('new', 'acknowledged', 'timeout'):
-<<<<<<< HEAD
-            raise falcon.HTTPError(falcon.HTTP_400, title='API.BAD_REQUEST',
-=======
-            raise falcon.HTTPError(status=falcon.HTTP_400, title='API.BAD_REQUEST',
->>>>>>> 7fb43a19
+            raise falcon.HTTPError(status=falcon.HTTP_400, title='API.BAD_REQUEST',
                                    description='API.INVALID_STATUS')
         status = str.strip(new_values['data']['status'])
 
         if 'created_datetime' not in new_values['data'].keys() or \
                 not isinstance(new_values['data']['created_datetime'], str) or \
                 len(str.strip(new_values['data']['created_datetime'])) == 0:
-<<<<<<< HEAD
-            raise falcon.HTTPError(falcon.HTTP_400, title='API.BAD_REQUEST',
-=======
-            raise falcon.HTTPError(status=falcon.HTTP_400, title='API.BAD_REQUEST',
->>>>>>> 7fb43a19
+            raise falcon.HTTPError(status=falcon.HTTP_400, title='API.BAD_REQUEST',
                                    description='API.INVALID_CREATED_DATETIME')
         created_datetime_local = str.strip(new_values['data']['created_datetime'])
 
         if 'scheduled_datetime' not in new_values['data'].keys() or \
                 not isinstance(new_values['data']['scheduled_datetime'], str) or \
                 len(str.strip(new_values['data']['scheduled_datetime'])) == 0:
-<<<<<<< HEAD
-            raise falcon.HTTPError(falcon.HTTP_400, title='API.BAD_REQUEST',
-=======
-            raise falcon.HTTPError(status=falcon.HTTP_400, title='API.BAD_REQUEST',
->>>>>>> 7fb43a19
+            raise falcon.HTTPError(status=falcon.HTTP_400, title='API.BAD_REQUEST',
                                    description='API.INVALID_SCHEDULED_DATETIME')
         scheduled_datetime_local = str.strip(new_values['data']['scheduled_datetime'])
 
@@ -1733,26 +1490,13 @@
             timezone_offset = -timezone_offset
 
         if created_datetime_local is None:
-<<<<<<< HEAD
-            raise falcon.HTTPError(falcon.HTTP_400, title='API.BAD_REQUEST',
-=======
-            raise falcon.HTTPError(status=falcon.HTTP_400, title='API.BAD_REQUEST',
->>>>>>> 7fb43a19
+            raise falcon.HTTPError(status=falcon.HTTP_400, title='API.BAD_REQUEST',
                                    description="API.INVALID_CREATED_DATETIME")
         else:
             created_datetime_local = str.strip(created_datetime_local)
             try:
                 created_datetime_utc = datetime.strptime(created_datetime_local,
                                                          '%Y-%m-%dT%H:%M:%S').replace(tzinfo=timezone.utc) - \
-<<<<<<< HEAD
-                                     timedelta(minutes=timezone_offset)
-            except ValueError:
-                raise falcon.HTTPError(falcon.HTTP_400, title='API.BAD_REQUEST',
-                                       description="API.INVALID_CREATED_DATETIME")
-
-        if scheduled_datetime_local is None:
-            raise falcon.HTTPError(falcon.HTTP_400, title='API.BAD_REQUEST',
-=======
                                        timedelta(minutes=timezone_offset)
             except ValueError:
                 raise falcon.HTTPError(status=falcon.HTTP_400, title='API.BAD_REQUEST',
@@ -1760,22 +1504,15 @@
 
         if scheduled_datetime_local is None:
             raise falcon.HTTPError(status=falcon.HTTP_400, title='API.BAD_REQUEST',
->>>>>>> 7fb43a19
                                    description="API.INVALID_SCHEDULED_DATETIME")
         else:
             scheduled_datetime_local = str.strip(scheduled_datetime_local)
             try:
                 scheduled_datetime_utc = datetime.strptime(scheduled_datetime_local,
                                                            '%Y-%m-%dT%H:%M:%S').replace(tzinfo=timezone.utc) - \
-<<<<<<< HEAD
-                                     timedelta(minutes=timezone_offset)
-            except ValueError:
-                raise falcon.HTTPError(falcon.HTTP_400, title='API.BAD_REQUEST',
-=======
                                          timedelta(minutes=timezone_offset)
             except ValueError:
                 raise falcon.HTTPError(status=falcon.HTTP_400, title='API.BAD_REQUEST',
->>>>>>> 7fb43a19
                                        description="API.INVALID_SCHEDULED_DATETIME")
 
         cnx = mysql.connector.connect(**config.myems_user_db)
@@ -1788,11 +1525,7 @@
         if cursor.fetchone() is None:
             cursor.close()
             cnx.close()
-<<<<<<< HEAD
-            raise falcon.HTTPError(falcon.HTTP_404, title='API.NOT_FOUND',
-=======
             raise falcon.HTTPError(status=falcon.HTTP_404, title='API.NOT_FOUND',
->>>>>>> 7fb43a19
                                    description='API.EMAIL_MESSAGE_NOT_FOUND')
 
         update_row = (" UPDATE tbl_email_messages "
@@ -1820,11 +1553,7 @@
     def on_delete(req, resp, id_):
         access_control(req)
         if not id_.isdigit() or int(id_) <= 0:
-<<<<<<< HEAD
-            raise falcon.HTTPError(falcon.HTTP_400, title='API.BAD_REQUEST',
-=======
-            raise falcon.HTTPError(status=falcon.HTTP_400, title='API.BAD_REQUEST',
->>>>>>> 7fb43a19
+            raise falcon.HTTPError(status=falcon.HTTP_400, title='API.BAD_REQUEST',
                                    description='API.INVALID_EMAIL_MESSAGE_ID')
 
         cnx = mysql.connector.connect(**config.myems_user_db)
@@ -1840,11 +1569,7 @@
                 cursor.close()
             if cnx:
                 cnx.close()
-<<<<<<< HEAD
-            raise falcon.HTTPError(falcon.HTTP_404, title='API.NOT_FOUND',
-=======
             raise falcon.HTTPError(status=falcon.HTTP_404, title='API.NOT_FOUND',
->>>>>>> 7fb43a19
                                    description='API.EMAIL_MESSAGE_NOT_FOUND')
 
         cursor.execute(" DELETE FROM tbl_email_messages WHERE id = %s ", (id_,))
@@ -1855,9 +1580,6 @@
         if cnx:
             cnx.close()
 
-<<<<<<< HEAD
-        resp.status = falcon.HTTP_204
-=======
         resp.status = falcon.HTTP_204
 
 
@@ -2347,5 +2069,4 @@
         cnx.close()
 
         resp.status = falcon.HTTP_201
-        resp.location = '/users/' + str(new_id)
->>>>>>> 7fb43a19
+        resp.location = '/users/' + str(new_id)