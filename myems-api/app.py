import falcon
from falcon_cors import CORS
from falcon_multipart.middleware import MultipartMiddleware
# for debugging this api on Linux or macOS
from wsgiref import simple_server

from core import advancedreport, apikey, command, controlmode, energyflowdiagram, \
    privilege, textmessage, distributioncircuit, virtualmeter, \
    costcenter, point, knowledgefile, meter, tariff, user, storetype, timezone, \
    costfile, offlinemeterfile, version, contact, emailserver, combinedequipment, datasource, equipment, tenant, \
    shopfloor, webmessage, distributionsystem, store, emailmessage, tenanttype, wechatmessage, space, gateway, \
    offlinemeter, rule, energycategory, sensor, energyitem, notification, menu, datarepairfile, workingcalendar, \
    microgrid,  virtualpowerplant, energystoragecontainer, energystoragepowerstation, photovoltaicpowerstation, \
    windfarm, energyplanfile, svg, protocol, ticket

from reports import advancedreportfile
from reports import combinedequipmentbatch
from reports import combinedequipmentcarbon
from reports import combinedequipmentcost
from reports import combinedequipmentefficiency
from reports import combinedequipmentenergycategory
from reports import combinedequipmentenergyitem
from reports import combinedequipmentincome
from reports import combinedequipmentload
from reports import combinedequipmentoutput
from reports import combinedequipmentplan
from reports import combinedequipmentsaving
from reports import combinedequipmentstatistics
from reports import dashboard
from reports import distributionsystem as distributionsystemreport
from reports import energyflowdiagram as energyflowdiagramreport
from reports import equipmentbatch
from reports import equipmentcarbon
from reports import equipmentcost
from reports import equipmentefficiency
from reports import equipmentenergycategory
from reports import equipmentenergyitem
from reports import equipmentincome
from reports import equipmentload
from reports import equipmentoutput
from reports import equipmentplan
from reports import equipmentsaving
from reports import equipmentstatistics
from reports import equipmenttracking
from reports import energystoragepowerstationdashboard
from reports import energystoragepowerstationitemdashboard
from reports import energystoragepowerstationdetails
from reports import energystoragepowerstationdetailsbms
from reports import energystoragepowerstationdetailscommand
from reports import energystoragepowerstationdetailsfirecontrol
from reports import energystoragepowerstationdetailshvac
from reports import energystoragepowerstationdetailsgrid
from reports import energystoragepowerstationdetailsload
from reports import energystoragepowerstationdetailsmeter
from reports import energystoragepowerstationdetailsdcdc
from reports import energystoragepowerstationdetailspcs
from reports import energystoragepowerstationdetailssts
from reports import energystoragepowerstationdetailsschedule
from reports import energystoragepowerstationlist
from reports import energystoragepowerstationreportingrevenue
from reports import energystoragepowerstationreportingenergy
from reports import energystoragepowerstationreportingparameters
from reports import energystoragepowerstationcollectionenergy
from reports import energystoragepowerstationitemenergy
from reports import energystoragepowerstationcollectionbilling
from reports import energystoragepowerstationitembilling
from reports import energystoragepowerstationcollectioncarbon
from reports import energystoragepowerstationitemcarbon
from reports import enterproduction
from reports import spaceproduction
from reports import fddfault
from reports import meterbatch
from reports import metercarbon
from reports import metercomparison
from reports import metercost
from reports import meterenergy
from reports import meterrealtime
from reports import meterplan
from reports import metersaving
from reports import metersubmetersbalance
from reports import metertracking
from reports import metertrend
from reports import microgriddashboard
from reports import microgriddetails
from reports import microgriddetailsbms
from reports import microgriddetailsevcharger
from reports import microgriddetailsgenerator
from reports import microgriddetailsgrid
from reports import microgriddetailsheatpump
from reports import microgriddetailsload
from reports import microgriddetailspcs
from reports import microgriddetailspv
from reports import microgridlist
from reports import microgridreportingenergy
from reports import microgridsenergy
from reports import microgridsbilling
from reports import microgridscarbon
from reports import offlinemeterbatch
from reports import offlinemetercarbon
from reports import offlinemetercost
from reports import offlinemeterenergy
from reports import offlinemeterplan
from reports import offlinemetersaving
from reports import offlinemeterdaily
from reports import offlinemeterinput
from reports import photovoltaicpowerstationdashboard
from reports import photovoltaicpowerstationitemdashboard
from reports import photovoltaicpowerstationdetails
from reports import photovoltaicpowerstationdetailsmeter
from reports import photovoltaicpowerstationdetailsinvertor
from reports import photovoltaicpowerstationlist
from reports import photovoltaicpowerstationreportingrevenue
from reports import photovoltaicpowerstationreportingenergy
from reports import photovoltaicpowerstationreportingparameters
from reports import photovoltaicpowerstationcollectionenergy
from reports import photovoltaicpowerstationitemenergy
from reports import photovoltaicpowerstationcollectionbilling
from reports import photovoltaicpowerstationitembilling
from reports import photovoltaicpowerstationcollectioncarbon
from reports import photovoltaicpowerstationitemcarbon
from reports import shopfloorbatch
from reports import shopfloorcarbon
from reports import shopfloorcost
from reports import shopfloordashboard
from reports import shopfloorenergycategory
from reports import shopfloorenergyitem
from reports import shopfloorload
from reports import shopfloorplan
from reports import shopfloorsaving
from reports import shopfloorstatistics
from reports import spacecarbon
from reports import spacecost
from reports import spaceefficiency
from reports import spaceenergycategory
from reports import spaceenergyitem
from reports import spaceenvironmentmonitor
from reports import spaceincome
from reports import spaceload
from reports import spaceoutput
from reports import spacesaving
from reports import spaceplan
from reports import spaceprediction
from reports import spacestatistics
from reports import storebatch
from reports import storecarbon
from reports import storecost
from reports import storedashboard
from reports import storeenergycategory
from reports import storeenergyitem
from reports import storeload
from reports import storesaving
from reports import storeplan
from reports import storestatistics
from reports import pointrealtime
from reports import tenantbatch
from reports import tenantbill
from reports import tenantcarbon
from reports import tenantcost
from reports import tenantdashboard
from reports import tenantenergycategory
from reports import tenantenergyitem
from reports import tenantload
from reports import tenantsaving
from reports import tenantplan
from reports import tenantstatistics
from reports import virtualmeterbatch
from reports import virtualmetercarbon
from reports import virtualmetercost
from reports import virtualmeterenergy
from reports import virtualmetersaving
from reports import virtualmeterplan

########################################################################################################################
# BEGIN imports for Enterprise Version
########################################################################################################################

########################################################################################################################
# END imports for Enterprise Version
########################################################################################################################


# https://github.com/lwcolton/falcon-cors
# https://github.com/yohanboniface/falcon-multipart
cors = CORS(allow_all_origins=True,
            allow_credentials_all_origins=True,
            allow_all_headers=True,
            allow_all_methods=True)
api = falcon.App(middleware=[cors.middleware, MultipartMiddleware()])

########################################################################################################################
# Routes for System Core
########################################################################################################################
api.add_route('/advancedreports',
              advancedreport.AdvancedReportCollection())
api.add_route('/advancedreports/{id_}',
              advancedreport.AdvancedReportItem())
api.add_route('/advancedreports/{id_}/run',
              advancedreport.AdvancedReportRun())
api.add_route('/advancedreports/{id_}/export',
              advancedreport.AdvancedReportExport())
api.add_route('/advancedreports/import',
              advancedreport.AdvancedReportImport())
api.add_route('/advancedreports/{id_}/clone',
              advancedreport.AdvancedReportClone())

api.add_route('/combinedequipments',
              combinedequipment.CombinedEquipmentCollection())
api.add_route('/combinedequipments/{id_}',
              combinedequipment.CombinedEquipmentItem())
api.add_route('/combinedequipments/{id_}/equipments',
              combinedequipment.CombinedEquipmentEquipmentCollection())
api.add_route('/combinedequipments/{id_}/equipments/{eid}',
              combinedequipment.CombinedEquipmentEquipmentItem())
api.add_route('/combinedequipments/{id_}/meters',
              combinedequipment.CombinedEquipmentMeterCollection())
api.add_route('/combinedequipments/{id_}/meters/{mid}',
              combinedequipment.CombinedEquipmentMeterItem())
api.add_route('/combinedequipments/{id_}/offlinemeters',
              combinedequipment.CombinedEquipmentOfflineMeterCollection())
api.add_route('/combinedequipments/{id_}/offlinemeters/{mid}',
              combinedequipment.CombinedEquipmentOfflineMeterItem())
api.add_route('/combinedequipments/{id_}/parameters',
              combinedequipment.CombinedEquipmentParameterCollection())
api.add_route('/combinedequipments/{id_}/parameters/{pid}',
              combinedequipment.CombinedEquipmentParameterItem())
api.add_route('/combinedequipments/{id_}/virtualmeters',
              combinedequipment.CombinedEquipmentVirtualMeterCollection())
api.add_route('/combinedequipments/{id_}/virtualmeters/{mid}',
              combinedequipment.CombinedEquipmentVirtualMeterItem())
api.add_route('/combinedequipments/{id_}/commands',
              combinedequipment.CombinedEquipmentCommandCollection())
api.add_route('/combinedequipments/{id_}/commands/{cid}',
              combinedequipment.CombinedEquipmentCommandItem())
api.add_route('/combinedequipments/{id_}/export',
              combinedequipment.CombinedEquipmentExport())
api.add_route('/combinedequipments/import',
              combinedequipment.CombinedEquipmentImport())
api.add_route('/combinedequipments/{id_}/clone',
              combinedequipment.CombinedEquipmentClone())

api.add_route('/commands',
              command.CommandCollection())
api.add_route('/commands/{id_}',
              command.CommandItem())
api.add_route('/commands/{id_}/send',
              command.CommandSend())
api.add_route('/commands/{id_}/export',
              command.CommandExport())
api.add_route('/commands/import',
              command.CommandImport())
api.add_route('/commands/{id_}/clone',
              command.CommandClone())

api.add_route('/contacts',
              contact.ContactCollection())
api.add_route('/contacts/{id_}',
              contact.ContactItem())

api.add_route('/controlmodes',
              controlmode.ControlModeCollection())
api.add_route('/controlmodes/{id_}',
              controlmode.ControlModeItem())
api.add_route('/controlmodes/{id_}/export',
              controlmode.ControlModeExport())
api.add_route('/controlmodes/import',
              controlmode.ControlModeImport())
api.add_route('/controlmodes/{id_}/clone',
              controlmode.ControlModeClone())

api.add_route('/costcenters',
              costcenter.CostCenterCollection())
api.add_route('/costcenters/{id_}',
              costcenter.CostCenterItem())
api.add_route('/costcenters/{id_}/tariffs',
              costcenter.CostCenterTariffCollection())
api.add_route('/costcenters/{id_}/tariffs/{tid}',
              costcenter.CostCenterTariffItem())

api.add_route('/costfiles',
              costfile.CostFileCollection())
api.add_route('/costfiles/{id_}',
              costfile.CostFileItem())
api.add_route('/costfiles/{id_}/restore',
              costfile.CostFileRestore())

api.add_route('/datarepairfiles',
              datarepairfile.DataRepairFileCollection())
api.add_route('/datarepairfiles/{id_}',
              datarepairfile.DataRepairFileItem())
api.add_route('/datarepairfiles/{id_}/restore',
              datarepairfile.DataRepairFileRestore())

api.add_route('/datasources',
              datasource.DataSourceCollection())
api.add_route('/datasources/{id_}',
              datasource.DataSourceItem())
api.add_route('/datasources/{id_}/points',
              datasource.DataSourcePointCollection())
api.add_route('/datasources/{id_}/export',
              datasource.DataSourceExport())
api.add_route('/datasources/import',
              datasource.DataSourceImport())
api.add_route('/datasources/{id_}/clone',
              datasource.DataSourceClone())


api.add_route('/distributioncircuits',
              distributioncircuit.DistributionCircuitCollection())
api.add_route('/distributioncircuits/{id_}',
              distributioncircuit.DistributionCircuitItem())
api.add_route('/distributioncircuits/{id_}/points',
              distributioncircuit.DistributionCircuitPointCollection())
api.add_route('/distributioncircuits/{id_}/points/{pid}',
              distributioncircuit.DistributionCircuitPointItem())

api.add_route('/distributionsystems',
              distributionsystem.DistributionSystemCollection())
api.add_route('/distributionsystems/{id_}',
              distributionsystem.DistributionSystemItem())
api.add_route('/distributionsystems/{id_}/distributioncircuits',
              distributionsystem.DistributionSystemDistributionCircuitCollection())
api.add_route('/distributionsystems/{id_}/export',
              distributionsystem.DistributionSystemExport())
api.add_route('/distributionsystems/import',
              distributionsystem.DistributionSystemImport())
api.add_route('/distributionsystems/{id_}/clone',
              distributionsystem.DistributionSystemClone())

api.add_route('/emailmessages',
              emailmessage.EmailMessageCollection())
api.add_route('/emailmessages/{id_}',
              emailmessage.EmailMessageItem())

api.add_route('/emailservers',
              emailserver.EmailServerCollection())
api.add_route('/emailservers/{id_}',
              emailserver.EmailServerItem())

api.add_route('/energycategories',
              energycategory.EnergyCategoryCollection())
api.add_route('/energycategories/{id_}',
              energycategory.EnergyCategoryItem())

api.add_route('/energyflowdiagrams',
              energyflowdiagram.EnergyFlowDiagramCollection())
api.add_route('/energyflowdiagrams/{id_}',
              energyflowdiagram.EnergyFlowDiagramItem())
api.add_route('/energyflowdiagrams/{id_}/links',
              energyflowdiagram.EnergyFlowDiagramLinkCollection())
api.add_route('/energyflowdiagrams/{id_}/links/{lid}',
              energyflowdiagram.EnergyFlowDiagramLinkItem())
api.add_route('/energyflowdiagrams/{id_}/nodes',
              energyflowdiagram.EnergyFlowDiagramNodeCollection())
api.add_route('/energyflowdiagrams/{id_}/nodes/{nid}',
              energyflowdiagram.EnergyFlowDiagramNodeItem())
api.add_route('/energyflowdiagrams/{id_}/export',
              energyflowdiagram.EnergyFlowDiagramExport())
api.add_route('/energyflowdiagrams/import',
              energyflowdiagram.EnergyFlowDiagramImport())
api.add_route('/energyflowdiagrams/{id_}/clone',
              energyflowdiagram.EnergyFlowDiagramClone())

api.add_route('/energyitems',
              energyitem.EnergyItemCollection())
api.add_route('/energyitems/{id_}',
              energyitem.EnergyItemItem())

api.add_route('/energyplanfiles',
              energyplanfile.EnergyPlanFileCollection())
api.add_route('/energyplanfiles/{id_}',
              energyplanfile.EnergyPlanFileItem())
api.add_route('/energyplanfiles/{id_}/restore',
              energyplanfile.EnergyPlanFileRestore())

api.add_route('/energystoragecontainers',
              energystoragecontainer.EnergyStorageContainerCollection())
api.add_route('/energystoragecontainers/{id_}',
              energystoragecontainer.EnergyStorageContainerItem())
api.add_route('/energystoragecontainers/{id_}/batteries',
              energystoragecontainer.EnergyStorageContainerBatteryCollection())
api.add_route('/energystoragecontainers/{id_}/batteries/{bid}',
              energystoragecontainer.EnergyStorageContainerBatteryItem())
api.add_route('/energystoragecontainers/{id_}/batteries/{bid}/points',
              energystoragecontainer.EnergyStorageContainerBatteryPointCollection())
api.add_route('/energystoragecontainers/{id_}/batteries/{bid}/points/{pid}',
              energystoragecontainer.EnergyStorageContainerBatteryPointItem())
api.add_route('/energystoragecontainers/{id_}/commands',
              energystoragecontainer.EnergyStorageContainerCommandCollection())
api.add_route('/energystoragecontainers/{id_}/commands/{cid}',
              energystoragecontainer.EnergyStorageContainerCommandItem())
api.add_route('/energystoragecontainers/{id_}/datasources',
              energystoragecontainer.EnergyStorageContainerDataSourceCollection())
api.add_route('/energystoragecontainers/{id_}/datasources/{dsid}',
              energystoragecontainer.EnergyStorageContainerDataSourceItem())
api.add_route('/energystoragecontainers/{id_}/datasourcepoints',
              energystoragecontainer.EnergyStorageContainerDataSourcePointCollection())
api.add_route('/energystoragecontainers/{id_}/dcdcs',
              energystoragecontainer.EnergyStorageContainerDCDCCollection())
api.add_route('/energystoragecontainers/{id_}/dcdcs/{did}',
              energystoragecontainer.EnergyStorageContainerDCDCItem())
api.add_route('/energystoragecontainers/{id_}/dcdcs/{did}/points',
              energystoragecontainer.EnergyStorageContainerDCDCPointCollection())
api.add_route('/energystoragecontainers/{id_}/dcdcs/{did}/points/{pid}',
              energystoragecontainer.EnergyStorageContainerDCDCPointItem())
api.add_route('/energystoragecontainers/{id_}/firecontrols',
              energystoragecontainer.EnergyStorageContainerFirecontrolCollection())
api.add_route('/energystoragecontainers/{id_}/firecontrols/{fid}',
              energystoragecontainer.EnergyStorageContainerFirecontrolItem())
api.add_route('/energystoragecontainers/{id_}/firecontrols/{fid}/points',
              energystoragecontainer.EnergyStorageContainerFirecontrolPointCollection())
api.add_route('/energystoragecontainers/{id_}/firecontrols/{fid}/points/{pid}',
              energystoragecontainer.EnergyStorageContainerFirecontrolPointItem())
api.add_route('/energystoragecontainers/{id_}/grids',
              energystoragecontainer.EnergyStorageContainerGridCollection())
api.add_route('/energystoragecontainers/{id_}/grids/{gid}',
              energystoragecontainer.EnergyStorageContainerGridItem())
api.add_route('/energystoragecontainers/{id_}/grids/{gid}/points',
              energystoragecontainer.EnergyStorageContainerGridPointCollection())
api.add_route('/energystoragecontainers/{id_}/grids/{gid}/points/{pid}',
              energystoragecontainer.EnergyStorageContainerGridPointItem())
api.add_route('/energystoragecontainers/{id_}/hvacs',
              energystoragecontainer.EnergyStorageContainerHVACCollection())
api.add_route('/energystoragecontainers/{id_}/hvacs/{hid}',
              energystoragecontainer.EnergyStorageContainerHVACItem())
api.add_route('/energystoragecontainers/{id_}/hvacs/{hid}/points',
              energystoragecontainer.EnergyStorageContainerHVACPointCollection())
api.add_route('/energystoragecontainers/{id_}/hvacs/{hid}/points/{pid}',
              energystoragecontainer.EnergyStorageContainerHVACPointItem())
api.add_route('/energystoragecontainers/{id_}/loads',
              energystoragecontainer.EnergyStorageContainerLoadCollection())
api.add_route('/energystoragecontainers/{id_}/loads/{lid}',
              energystoragecontainer.EnergyStorageContainerLoadItem())
api.add_route('/energystoragecontainers/{id_}/loads/{lid}/points',
              energystoragecontainer.EnergyStorageContainerLoadPointCollection())
api.add_route('/energystoragecontainers/{id_}/loads/{lid}/points/{pid}',
              energystoragecontainer.EnergyStorageContainerLoadPointItem())
api.add_route('/energystoragecontainers/{id_}/powerconversionsystems',
              energystoragecontainer.EnergyStorageContainerPCSCollection())
api.add_route('/energystoragecontainers/{id_}/powerconversionsystems/{pcsid}',
              energystoragecontainer.EnergyStorageContainerPCSItem())
api.add_route('/energystoragecontainers/{id_}/powerconversionsystems/{pcsid}/points',
              energystoragecontainer.EnergyStorageContainerPCSPointCollection())
api.add_route('/energystoragecontainers/{id_}/powerconversionsystems/{pcsid}/points/{pid}',
              energystoragecontainer.EnergyStorageContainerPCSPointItem())
api.add_route('/energystoragecontainers/{id_}/schedules',
              energystoragecontainer.EnergyStorageContainerScheduleCollection())
api.add_route('/energystoragecontainers/{id_}/schedules/{sid}',
              energystoragecontainer.EnergyStorageContainerScheduleItem())
api.add_route('/energystoragecontainers/{id_}/stses',
              energystoragecontainer.EnergyStorageContainerSTSCollection())
api.add_route('/energystoragecontainers/{id_}/stses/{fid}',
              energystoragecontainer.EnergyStorageContainerSTSItem())
api.add_route('/energystoragecontainers/{id_}/stses/{fid}/points',
              energystoragecontainer.EnergyStorageContainerSTSPointCollection())
api.add_route('/energystoragecontainers/{id_}/stses/{fid}/points/{pid}',
              energystoragecontainer.EnergyStorageContainerSTSPointItem())
api.add_route('/energystoragecontainers/{id_}/clone',
              energystoragecontainer.EnergyStorageContainerClone())
api.add_route('/energystoragecontainers/{id_}/export',
              energystoragecontainer.EnergyStorageContainerExport)

api.add_route('/energystoragepowerstations',
              energystoragepowerstation.EnergyStoragePowerStationCollection())
api.add_route('/energystoragepowerstations/{id_}',
              energystoragepowerstation.EnergyStoragePowerStationItem())
api.add_route('/energystoragepowerstations/{id_}/containers',
              energystoragepowerstation.EnergyStoragePowerStationContainerCollection())
api.add_route('/energystoragepowerstations/{id_}/containers/{sid}',
              energystoragepowerstation.EnergyStoragePowerStationContainerItem())
api.add_route('/energystoragepowerstations/{id_}/datasourcepoints',
              energystoragepowerstation.EnergyStoragePowerStationDataSourcePointCollection())
api.add_route('/energystoragepowerstations/{id_}/users',
              energystoragepowerstation.EnergyStoragePowerStationUserCollection())
api.add_route('/energystoragepowerstations/{id_}/users/{uid}',
              energystoragepowerstation.EnergyStoragePowerStationUserItem())
api.add_route('/energystoragepowerstations/{id_}/export',
              energystoragepowerstation.EnergyStoragePowerStationExport())
api.add_route('/energystoragepowerstations/import',
              energystoragepowerstation.EnergyStoragePowerStationImport())
api.add_route('/energystoragepowerstations/{id_}/clone',
              energystoragepowerstation.EnergyStoragePowerStationClone())


api.add_route('/equipments',
              equipment.EquipmentCollection())
api.add_route('/equipments/{id_}',
              equipment.EquipmentItem())
api.add_route('/equipments/{id_}/meters',
              equipment.EquipmentMeterCollection())
api.add_route('/equipments/{id_}/meters/{mid}',
              equipment.EquipmentMeterItem())
api.add_route('/equipments/{id_}/offlinemeters',
              equipment.EquipmentOfflineMeterCollection())
api.add_route('/equipments/{id_}/offlinemeters/{mid}',
              equipment.EquipmentOfflineMeterItem())
api.add_route('/equipments/{id_}/parameters',
              equipment.EquipmentParameterCollection())
api.add_route('/equipments/{id_}/parameters/{pid}',
              equipment.EquipmentParameterItem())
api.add_route('/equipments/{id_}/virtualmeters',
              equipment.EquipmentVirtualMeterCollection())
api.add_route('/equipments/{id_}/virtualmeters/{mid}',
              equipment.EquipmentVirtualMeterItem())
api.add_route('/equipments/{id_}/commands',
              equipment.EquipmentCommandCollection())
api.add_route('/equipments/{id_}/commands/{cid}',
              equipment.EquipmentCommandItem())
api.add_route('/equipments/{id_}/export',
              equipment.EquipmentExport())
api.add_route('/equipments/import',
              equipment.EquipmentImport())
api.add_route('/equipments/{id_}/clone',
              equipment.EquipmentClone())

api.add_route('/gateways',
              gateway.GatewayCollection())
api.add_route('/gateways/{id_}',
              gateway.GatewayItem())
api.add_route('/gateways/{id_}/datasources',
              gateway.GatewayDataSourceCollection())
api.add_route('/gateways/{id_}/export',
              gateway.GatewayExport())
api.add_route('/gateways/import',
              gateway.GatewayImport())
api.add_route('/gateways/{id_}/clone',
              gateway.GatewayClone())

api.add_route('/knowledgefiles',
              knowledgefile.KnowledgeFileCollection())
api.add_route('/knowledgefiles/{id_}',
              knowledgefile.KnowledgeFileItem())
api.add_route('/knowledgefiles/{id_}/restore',
              knowledgefile.KnowledgeFileRestore())

api.add_route('/menus',
              menu.MenuCollection())
api.add_route('/menus/{id_}',
              menu.MenuItem())
api.add_route('/menus/{id_}/children',
              menu.MenuChildrenCollection())
api.add_route('/menus/web',
              menu.MenuWebCollection())

api.add_route('/meters',
              meter.MeterCollection())
api.add_route('/meters/{id_}',
              meter.MeterItem())
api.add_route('/meters/{id_}/submeters',
              meter.MeterSubmeterCollection())
api.add_route('/meters/{id_}/points',
              meter.MeterPointCollection())
api.add_route('/meters/{id_}/points/{pid}',
              meter.MeterPointItem())
api.add_route('/meters/{id_}/commands',
              meter.MeterCommandCollection())
api.add_route('/meters/{id_}/commands/{cid}',
              meter.MeterCommandItem())
api.add_route('/meters/{id_}/export',
              meter.MeterExport())
api.add_route('/meters/import',
              meter.MeterImport())
api.add_route('/meters/{id_}/clone',
              meter.MeterClone())


api.add_route('/microgrids',
              microgrid.MicrogridCollection())
api.add_route('/microgrids/{id_}',
              microgrid.MicrogridItem())
api.add_route('/microgrids/{id_}/sensors',
              microgrid.MicrogridSensorCollection())
api.add_route('/microgrids/{id_}/sensors/{sid}',
              microgrid.MicrogridSensorItem())
api.add_route('/microgrids/{id_}/batteries',
              microgrid.MicrogridBatteryCollection())
api.add_route('/microgrids/{id_}/batteries/{bid}',
              microgrid.MicrogridBatteryItem())
api.add_route('/microgrids/{id_}/evchargers',
              microgrid.MicrogridEVChargerCollection())
api.add_route('/microgrids/{id_}/evchargers/{eid}',
              microgrid.MicrogridEVChargerItem())
api.add_route('/microgrids/{id_}/generators',
              microgrid.MicrogridGeneratorCollection())
api.add_route('/microgrids/{id_}/generators/{gid}',
              microgrid.MicrogridGeneratorItem())
api.add_route('/microgrids/{id_}/grids',
              microgrid.MicrogridGridCollection())
api.add_route('/microgrids/{id_}/grids/{gid}',
              microgrid.MicrogridGridItem())
api.add_route('/microgrids/{id_}/heatpumps',
              microgrid.MicrogridHeatpumpCollection())
api.add_route('/microgrids/{id_}/heatpumps/{hid}',
              microgrid.MicrogridHeatpumpItem())
api.add_route('/microgrids/{id_}/loads',
              microgrid.MicrogridLoadCollection())
api.add_route('/microgrids/{id_}/loads/{lid}',
              microgrid.MicrogridLoadItem())
api.add_route('/microgrids/{id_}/photovoltaics',
              microgrid.MicrogridPhotovoltaicCollection())
api.add_route('/microgrids/{id_}/photovoltaics/{pid}',
              microgrid.MicrogridPhotovoltaicItem())
api.add_route('/microgrids/{id_}/powerconversionsystems',
              microgrid.MicrogridPowerconversionsystemCollection())
api.add_route('/microgrids/{id_}/powerconversionsystems/{pid}',
              microgrid.MicrogridPowerconversionsystemItem())
api.add_route('/microgrids/{id_}/schedules',
              microgrid.MicrogridScheduleCollection())
api.add_route('/microgrids/{id_}/schedules/{sid}',
              microgrid.MicrogridScheduleItem())
api.add_route('/microgrids/{id_}/users',
              microgrid.MicrogridUserCollection())
api.add_route('/microgrids/{id_}/users/{uid}',
              microgrid.MicrogridUserItem())
api.add_route('/microgrids/{id_}/export',
              microgrid.MicrogridExport())
api.add_route('/microgrids/import',
              microgrid.MicrogridImport())
api.add_route('/microgrids/{id_}/clone',
              microgrid.MicrogridClone())
api.add_route('/microgrids/{id_}/datasources',
              microgrid.MicrogridDataSourceCollection())
api.add_route('/microgrids/{id_}/datasources/{dsid}', 
              microgrid.MicrogridDataSourceItem())

api.add_route('/notifications',
              notification.NotificationCollection())
api.add_route('/notifications/{id_}',
              notification.NotificationItem())

api.add_route('/offlinemeters',
              offlinemeter.OfflineMeterCollection())
api.add_route('/offlinemeters/{id_}',
              offlinemeter.OfflineMeterItem())
api.add_route('/offlinemeters/{id_}/export',
              offlinemeter.OfflineMeterExport())
api.add_route('/offlinemeters/import',
              offlinemeter.OfflineMeterImport())
api.add_route('/offlinemeters/{id_}/clone',
              offlinemeter.OfflineMeterClone())

api.add_route('/offlinemeterfiles',
              offlinemeterfile.OfflineMeterFileCollection())
api.add_route('/offlinemeterfiles/{id_}',
              offlinemeterfile.OfflineMeterFileItem())
api.add_route('/offlinemeterfiles/{id_}/restore',
              offlinemeterfile.OfflineMeterFileRestore())

api.add_route('/photovoltaicpowerstations',
              photovoltaicpowerstation.PhotovoltaicPowerStationCollection())
api.add_route('/photovoltaicpowerstations/{id_}',
              photovoltaicpowerstation.PhotovoltaicPowerStationItem())
api.add_route('/photovoltaicpowerstations/{id_}/export',
              photovoltaicpowerstation.PhotovoltaicPowerStationExport())
api.add_route('/photovoltaicpowerstations/import',
              photovoltaicpowerstation.PhotovoltaicPowerStationImport())
api.add_route('/photovoltaicpowerstations/{id_}/clone',
              photovoltaicpowerstation.PhotovoltaicPowerStationClone())
api.add_route('/photovoltaicpowerstations/{id_}/grids',
              photovoltaicpowerstation.PhotovoltaicPowerStationGridCollection())
api.add_route('/photovoltaicpowerstations/{id_}/grids/{gid}',
              photovoltaicpowerstation.PhotovoltaicPowerStationGridItem())
api.add_route('/photovoltaicpowerstations/{id_}/invertors',
              photovoltaicpowerstation.PhotovoltaicPowerStationInvertorCollection())
api.add_route('/photovoltaicpowerstations/{id_}/invertors/{iid}',
              photovoltaicpowerstation.PhotovoltaicPowerStationInvertorItem())
api.add_route('/photovoltaicpowerstations/{id_}/loads',
              photovoltaicpowerstation.PhotovoltaicPowerStationLoadCollection())
api.add_route('/photovoltaicpowerstations/{id_}/loads/{lid}',
              photovoltaicpowerstation.PhotovoltaicPowerStationLoadItem())
api.add_route('/photovoltaicpowerstations/{id_}/users',
              photovoltaicpowerstation.PhotovoltaicPowerStationUserCollection())
api.add_route('/photovoltaicpowerstations/{id_}/users/{uid}',
              photovoltaicpowerstation.PhotovoltaicPowerStationUserItem())
api.add_route('/photovoltaicpowerstations/{id_}/datasources',
              photovoltaicpowerstation.PhotovoltaicPowerStationDataSourceCollection())
api.add_route('/photovoltaicpowerstations/{id_}/datasources/{dsid}',
              photovoltaicpowerstation.PhotovoltaicPowerStationDataSourceItem())
<<<<<<< HEAD
api.add_route('/photovoltaicpowerstations/{id_}/datasourcepoints',
              photovoltaicpowerstation.PhotovoltaicPowerStationDataSourcePointCollection())
=======
>>>>>>> 565ab8d3

api.add_route('/points',
              point.PointCollection())
api.add_route('/points/{id_}',
              point.PointItem())
api.add_route('/pointlimits/{id_}',
              point.PointLimit())
api.add_route('/pointsetvalues/{id_}',
              point.PointSetValue())
api.add_route('/points/{id_}/export',
              point.PointExport())
api.add_route('/points/import',
              point.PointImport())
api.add_route('/points/{id_}/clone',
              point.PointClone())

api.add_route('/apikeys',
              apikey.ApiKeyCollection())
api.add_route('/apikeys/{id_}',
              apikey.ApiKeyItem())

api.add_route('/privileges',
              privilege.PrivilegeCollection())
api.add_route('/privileges/{id_}',
              privilege.PrivilegeItem())

api.add_route('/protocols',
              protocol.ProtocolCollection())
api.add_route('/protocols/{id_}',
              protocol.ProtocolItem())
api.add_route('/rules',
              rule.RuleCollection())
api.add_route('/rules/{id_}',
              rule.RuleItem())
api.add_route('/rules/{id_}/run',
              rule.RuleRun())
api.add_route('/rules/{id_}/export',
              rule.RuleExport())
api.add_route('/rules/import',
              rule.RuleImport())
api.add_route('/rules/{id_}/clone',
              rule.RuleClone())

api.add_route('/sensors',
              sensor.SensorCollection())
api.add_route('/sensors/{id_}',
              sensor.SensorItem())
api.add_route('/sensors/{id_}/points',
              sensor.SensorPointCollection())
api.add_route('/sensors/{id_}/points/{pid}',
              sensor.SensorPointItem())
api.add_route('/sensors/{id_}/export',
              sensor.SensorExport())
api.add_route('/sensors/import',
              sensor.SensorImport())
api.add_route('/sensors/{id_}/clone',
              sensor.SensorClone())

api.add_route('/shopfloors',
              shopfloor.ShopfloorCollection())
api.add_route('/shopfloors/{id_}',
              shopfloor.ShopfloorItem())
api.add_route('/shopfloors/{id_}/equipments',
              shopfloor.ShopfloorEquipmentCollection())
api.add_route('/shopfloors/{id_}/equipments/{eid}',
              shopfloor.ShopfloorEquipmentItem())
api.add_route('/shopfloors/{id_}/meters',
              shopfloor.ShopfloorMeterCollection())
api.add_route('/shopfloors/{id_}/meters/{mid}',
              shopfloor.ShopfloorMeterItem())
api.add_route('/shopfloors/{id_}/offlinemeters',
              shopfloor.ShopfloorOfflineMeterCollection())
api.add_route('/shopfloors/{id_}/offlinemeters/{mid}',
              shopfloor.ShopfloorOfflineMeterItem())
api.add_route('/shopfloors/{id_}/points',
              shopfloor.ShopfloorPointCollection())
api.add_route('/shopfloors/{id_}/points/{pid}',
              shopfloor.ShopfloorPointItem())
api.add_route('/shopfloors/{id_}/sensors',
              shopfloor.ShopfloorSensorCollection())
api.add_route('/shopfloors/{id_}/sensors/{sid}',
              shopfloor.ShopfloorSensorItem())
api.add_route('/shopfloors/{id_}/virtualmeters',
              shopfloor.ShopfloorVirtualMeterCollection())
api.add_route('/shopfloors/{id_}/virtualmeters/{mid}',
              shopfloor.ShopfloorVirtualMeterItem())
api.add_route('/shopfloors/{id_}/workingcalendars',
              shopfloor.ShopfloorWorkingCalendarCollection())
api.add_route('/shopfloors/{id_}/workingcalendars/{wcid}',
              shopfloor.ShopfloorWorkingCalendarItem())
api.add_route('/shopfloors/{id_}/commands',
              shopfloor.ShopfloorCommandCollection())
api.add_route('/shopfloors/{id_}/commands/{cid}',
              shopfloor.ShopfloorCommandItem())
api.add_route('/shopfloors/{id_}/export',
              shopfloor.ShopfloorExport())
api.add_route('/shopfloors/import',
              shopfloor.ShopfloorImport())
api.add_route('/shopfloors/{id_}/clone',
              shopfloor.ShopfloorClone())

api.add_route('/spaces',
              space.SpaceCollection())
api.add_route('/spaces/{id_}',
              space.SpaceItem())
api.add_route('/spaces/{id_}/children',
              space.SpaceChildrenCollection())
api.add_route('/spaces/{id_}/combinedequipments',
              space.SpaceCombinedEquipmentCollection())
api.add_route('/spaces/{id_}/combinedequipments/{eid}',
              space.SpaceCombinedEquipmentItem())
api.add_route('/spaces/{id_}/energystoragepowerstations',
              space.SpaceEnergyStoragePowerStationCollection())
api.add_route('/spaces/{id_}/energystoragepowerstations/{eid}',
              space.SpaceEnergyStoragePowerStationItem())
api.add_route('/spaces/{id_}/equipments',
              space.SpaceEquipmentCollection())
api.add_route('/spaces/{id_}/equipments/{eid}',
              space.SpaceEquipmentItem())
api.add_route('/spaces/{id_}/meters',
              space.SpaceMeterCollection())
api.add_route('/spaces/{id_}/meters/{mid}',
              space.SpaceMeterItem())
api.add_route('/spaces/{id_}/microgrids',
              space.SpaceMicrogridCollection())
api.add_route('/spaces/{id_}/microgrids/{mid}',
              space.SpaceMicrogridItem())
api.add_route('/spaces/{id_}/export',
              space.SpaceExport())
api.add_route('/spaces/import',
              space.SpaceImport())
api.add_route('/spaces/{id_}/clone',
              space.SpaceClone())
api.add_route('/spaces/{id_}/energyflowdiagrams',
              space.SpaceEnergyFlowDiagramCollection())
api.add_route('/spaces/{id_}/energyflowdiagrams/{eid}',
              space.SpaceEnergyFlowDiagramItem())
api.add_route('/spaces/{id_}/distributionsystems',
              space.DistributionSystemCollection())
api.add_route('/spaces/{id_}/distributionsystems/{did}',
              space.DistributionSystemItem())
# Get energy categories of all meters in the space tree
api.add_route('/spaces/{id_}/treemetersenergycategories',
              space.SpaceTreeMetersEnergyCategoryCollection())
api.add_route('/spaces/{id_}/offlinemeters',
              space.SpaceOfflineMeterCollection())
api.add_route('/spaces/{id_}/offlinemeters/{mid}',
              space.SpaceOfflineMeterItem())
api.add_route('/spaces/{id_}/photovoltaicpowerstations',
              space.SpacePhotovoltaicPowerStationCollection())
api.add_route('/spaces/{id_}/photovoltaicpowerstations/{eid}',
              space.SpacePhotovoltaicPowerStationItem())
api.add_route('/spaces/{id_}/points',
              space.SpacePointCollection())
api.add_route('/spaces/{id_}/points/{pid}',
              space.SpacePointItem())
api.add_route('/spaces/{id_}/sensors',
              space.SpaceSensorCollection())
api.add_route('/spaces/{id_}/sensors/{sid}',
              space.SpaceSensorItem())
api.add_route('/spaces/{id_}/shopfloors',
              space.SpaceShopfloorCollection())
api.add_route('/spaces/{id_}/shopfloors/{sid}',
              space.SpaceShopfloorItem())
api.add_route('/spaces/{id_}/stores',
              space.SpaceStoreCollection())
api.add_route('/spaces/{id_}/stores/{tid}',
              space.SpaceStoreItem())
api.add_route('/spaces/{id_}/tenants',
              space.SpaceTenantCollection())
api.add_route('/spaces/{id_}/tenants/{tid}',
              space.SpaceTenantItem())
api.add_route('/spaces/{id_}/virtualmeters',
              space.SpaceVirtualMeterCollection())
api.add_route('/spaces/{id_}/virtualmeters/{mid}',
              space.SpaceVirtualMeterItem())
api.add_route('/spaces/{id_}/workingcalendars',
              space.SpaceWorkingCalendarCollection())
api.add_route('/spaces/{id_}/workingcalendars/{wcid}',
              space.SpaceWorkingCalendarItem())
api.add_route('/spaces/{id_}/commands',
              space.SpaceCommandCollection())
api.add_route('/spaces/{id_}/commands/{cid}',
              space.SpaceCommandItem())
api.add_route('/spaces/tree',
              space.SpaceTreeCollection())

api.add_route('/stores',
              store.StoreCollection())
api.add_route('/stores/{id_}',
              store.StoreItem())
api.add_route('/stores/{id_}/meters',
              store.StoreMeterCollection())
api.add_route('/stores/{id_}/meters/{mid}',
              store.StoreMeterItem())
api.add_route('/stores/{id_}/offlinemeters',
              store.StoreOfflineMeterCollection())
api.add_route('/stores/{id_}/offlinemeters/{mid}',
              store.StoreOfflineMeterItem())
api.add_route('/stores/{id_}/points',
              store.StorePointCollection())
api.add_route('/stores/{id_}/points/{pid}',
              store.StorePointItem())
api.add_route('/stores/{id_}/sensors',
              store.StoreSensorCollection())
api.add_route('/stores/{id_}/sensors/{sid}',
              store.StoreSensorItem())
api.add_route('/stores/{id_}/virtualmeters',
              store.StoreVirtualMeterCollection())
api.add_route('/stores/{id_}/virtualmeters/{mid}',
              store.StoreVirtualMeterItem())
api.add_route('/stores/{id_}/workingcalendars',
              store.StoreWorkingCalendarCollection())
api.add_route('/stores/{id_}/workingcalendars/{wcid}',
              store.StoreWorkingCalendarItem())
api.add_route('/stores/{id_}/commands',
              store.StoreCommandCollection())
api.add_route('/stores/{id_}/commands/{cid}',
              store.StoreCommandItem())
api.add_route('/stores/{id_}/export',
              store.StoreExport())
api.add_route('/stores/import',
              store.StoreImport())
api.add_route('/stores/{id_}/clone',
              store.StoreClone())

api.add_route('/storetypes',
              storetype.StoreTypeCollection())
api.add_route('/storetypes/{id_}',
              storetype.StoreTypeItem())

api.add_route('/svgs',
              svg.SVGCollection())
api.add_route('/svgs/{id_}',
              svg.SVGItem())
api.add_route('/svgs/{id_}/export',
              svg.SVGExport())
api.add_route('/svgs/import',
              svg.SVGImport())
api.add_route('/svgs/{id_}/clone',
              svg.SVGClone())

api.add_route('/tariffs',
              tariff.TariffCollection())
api.add_route('/tariffs/{id_}',
              tariff.TariffItem())
api.add_route('/tariffs/{id_}/export',
              tariff.TariffExport())
api.add_route('/tariffs/import',
              tariff.TariffImport())
api.add_route('/tariffs/{id_}/clone',
              tariff.TariffClone())

api.add_route('/tenants',
              tenant.TenantCollection())
api.add_route('/tenants/{id_}',
              tenant.TenantItem())
api.add_route('/tenants/{id_}/meters',
              tenant.TenantMeterCollection())
api.add_route('/tenants/{id_}/meters/{mid}',
              tenant.TenantMeterItem())
api.add_route('/tenants/{id_}/offlinemeters',
              tenant.TenantOfflineMeterCollection())
api.add_route('/tenants/{id_}/offlinemeters/{mid}',
              tenant.TenantOfflineMeterItem())
api.add_route('/tenants/{id_}/points',
              tenant.TenantPointCollection())
api.add_route('/tenants/{id_}/points/{pid}',
              tenant.TenantPointItem())
api.add_route('/tenants/{id_}/sensors',
              tenant.TenantSensorCollection())
api.add_route('/tenants/{id_}/sensors/{sid}',
              tenant.TenantSensorItem())
api.add_route('/tenants/{id_}/virtualmeters',
              tenant.TenantVirtualMeterCollection())
api.add_route('/tenants/{id_}/virtualmeters/{mid}',
              tenant.TenantVirtualMeterItem())
api.add_route('/tenants/{id_}/workingcalendars',
              tenant.TenantWorkingCalendarCollection())
api.add_route('/tenants/{id_}/workingcalendars/{wcid}',
              tenant.TenantWorkingCalendarItem())
api.add_route('/tenants/{id_}/commands',
              tenant.TenantCommandCollection())
api.add_route('/tenants/{id_}/commands/{cid}',
              tenant.TenantCommandItem())
api.add_route('/tenants/{id_}/export',
              tenant.TenantExport())
api.add_route('/tenants/import',
              tenant.TenantImport())
api.add_route('/tenants/{id_}/clone',
              tenant.TenantClone())

api.add_route('/tenanttypes',
              tenanttype.TenantTypeCollection())
api.add_route('/tenanttypes/{id_}',
              tenanttype.TenantTypeItem())

api.add_route('/textmessages',
              textmessage.TextMessageCollection())
api.add_route('/textmessages/{id_}',
              textmessage.TextMessageItem())

api.add_route('/tickets',
              ticket.TicketCollection())
api.add_route('/tickets/{id_}',
              ticket.TicketItem())

api.add_route('/timezones',
              timezone.TimezoneCollection())
api.add_route('/timezones/{id_}',
              timezone.TimezoneItem())

api.add_route('/users',
              user.UserCollection())
api.add_route('/users/{id_}',
              user.UserItem())
api.add_route('/users/login',
              user.UserLogin())
api.add_route('/users/logout',
              user.UserLogout())
api.add_route('/users/resetpassword',
              user.ResetPassword())
api.add_route('/users/changepassword',
              user.ChangePassword())
api.add_route('/users/unlock/{id_}',
              user.Unlock())
api.add_route('/users/forgotpassword',
              user.ForgotPassword())
api.add_route('/users/emailmessages',
              user.EmailMessageCollection())
api.add_route('/users/emailmessages/{id_}',
              user.EmailMessageItem())
api.add_route('/users/newusers',
              user.NewUserCollection())
api.add_route('/users/newusers/{id_}',
              user.NewUserItem())
api.add_route('/users/newusers/{id_}/approve',
              user.NewUserApprove())

api.add_route('/virtualmeters',
              virtualmeter.VirtualMeterCollection())
api.add_route('/virtualmeters/{id_}',
              virtualmeter.VirtualMeterItem())
api.add_route('/virtualmeters/{id_}/export',
              virtualmeter.VirtualMeterExport())
api.add_route('/virtualmeters/import',
              virtualmeter.VirtualMeterImport())
api.add_route('/virtualmeters/{id_}/clone',
              virtualmeter.VirtualMeterClone())

api.add_route('/virtualpowerplants',
              virtualpowerplant.VirtualPowerPlantCollection())
api.add_route('/virtualpowerplants/{id_}',
              virtualpowerplant.VirtualPowerPlantItem())
api.add_route('/virtualpowerplants/{id_}/microgrids',
              virtualpowerplant.VirtualPowerPlantMicrogridCollection())
api.add_route('/virtualpowerplants/{id_}/microgrids/{mid}',
              virtualpowerplant.VirtualPowerPlantMicrogridItem())
api.add_route('/virtualpowerplants/{id_}/export',
              virtualpowerplant.VirtualPowerPlantExport())
api.add_route('/virtualpowerplants/import',
              virtualpowerplant.VirtualPowerPlantImport())
api.add_route('/virtualpowerplants/{id_}/clone',
              virtualpowerplant.VirtualPowerPlantClone())

api.add_route('/webmessages',
              webmessage.WebMessageCollection())
api.add_route('/webmessagesnew',
              webmessage.WebMessageStatusNewCollection())
api.add_route('/webmessages/{id_}',
              webmessage.WebMessageItem())
api.add_route('/webmessagesbatch',
              webmessage.WebMessageBatch())

api.add_route('/wechatmessages',
              wechatmessage.WechatMessageCollection())
api.add_route('/wechatmessages/{id_}',
              wechatmessage.WechatMessageItem())

api.add_route('/windfarms',
              windfarm.WindFarmCollection())
api.add_route('/windfarms/{id_}',
              windfarm.WindFarmItem())
api.add_route('/windfarms/{id_}/export',
              windfarm.WindFarmExport())
api.add_route('/windfarms/import',
              windfarm.WindFarmImport())
api.add_route('/windfarms/{id_}/clone',
              windfarm.WindFarmClone())

api.add_route('/workingcalendars',
              workingcalendar.WorkingCalendarCollection())
api.add_route('/workingcalendars/{id_}',
              workingcalendar.WorkingCalendarItem())
api.add_route('/workingcalendars/{id_}/nonworkingdays',
              workingcalendar.NonWorkingDayCollection())
api.add_route('/nonworkingdays/{id_}',
              workingcalendar.NonWorkingDayItem())
api.add_route('/workingcalendars/{id_}/export',
              workingcalendar.WorkingCalendarExport())
api.add_route('/workingcalendars/import',
              workingcalendar.WorkingCalendarImport())
api.add_route('/workingcalendars/{id_}/clone',
              workingcalendar.WorkingCalendarClone())

api.add_route('/version',
              version.VersionItem())


########################################################################################################################
# Routes for Reports
########################################################################################################################
api.add_route('/reports/advancedreports',
              advancedreportfile.AdvancedReportFileCollection())
api.add_route('/reports/advancedreports/{id_}',
              advancedreportfile.AdvancedReportFileItem())
api.add_route('/reports/distributionsystem',
              distributionsystemreport.Reporting())
api.add_route('/reports/energyflowdiagram',
              energyflowdiagramreport.Reporting())
api.add_route('/reports/combinedequipmentbatch',
              combinedequipmentbatch.Reporting())
api.add_route('/reports/combinedequipmentcarbon',
              combinedequipmentcarbon.Reporting())
api.add_route('/reports/combinedequipmentcost',
              combinedequipmentcost.Reporting())
api.add_route('/reports/combinedequipmentefficiency',
              combinedequipmentefficiency.Reporting())
api.add_route('/reports/combinedequipmentenergycategory',
              combinedequipmentenergycategory.Reporting())
api.add_route('/reports/combinedequipmentenergyitem',
              combinedequipmentenergyitem.Reporting())
api.add_route('/reports/combinedequipmentincome',
              combinedequipmentincome.Reporting())
api.add_route('/reports/combinedequipmentload',
              combinedequipmentload.Reporting())
api.add_route('/reports/combinedequipmentoutput',
              combinedequipmentoutput.Reporting())
api.add_route('/reports/combinedequipmentsaving',
              combinedequipmentsaving.Reporting())
api.add_route('/reports/combinedequipmentplan',
              combinedequipmentplan.Reporting())
api.add_route('/reports/combinedequipmentstatistics',
              combinedequipmentstatistics.Reporting())
api.add_route('/reports/dashboard',
              dashboard.Reporting())
api.add_route('/reports/energystoragepowerstationdashboard',
              energystoragepowerstationdashboard.Reporting())
api.add_route('/reports/energystoragepowerstationitemdashboard',
              energystoragepowerstationitemdashboard.Reporting())
api.add_route('/reports/energystoragepowerstationdetails',
              energystoragepowerstationdetails.Reporting())
api.add_route('/reports/energystoragepowerstationdetails/{id_}/bms',
              energystoragepowerstationdetailsbms.Reporting())
api.add_route('/reports/energystoragepowerstationdetails/{id_}/command',
              energystoragepowerstationdetailscommand.Reporting())
api.add_route('/reports/energystoragepowerstationdetails/{id_}/firecontrol',
              energystoragepowerstationdetailsfirecontrol.Reporting())
api.add_route('/reports/energystoragepowerstationdetails/{id_}/hvac',
              energystoragepowerstationdetailshvac.Reporting())
api.add_route('/reports/energystoragepowerstationdetails/{id_}/grid',
              energystoragepowerstationdetailsgrid.Reporting())
api.add_route('/reports/energystoragepowerstationdetails/{id_}/load',
              energystoragepowerstationdetailsload.Reporting())
api.add_route('/reports/energystoragepowerstationdetails/{id_}/meter',
              energystoragepowerstationdetailsmeter.Reporting())
api.add_route('/reports/energystoragepowerstationdetails/{id_}/dcdc',
              energystoragepowerstationdetailsdcdc.Reporting())
api.add_route('/reports/energystoragepowerstationdetails/{id_}/pcs',
              energystoragepowerstationdetailspcs.Reporting())
api.add_route('/reports/energystoragepowerstationdetails/{id_}/sts',
              energystoragepowerstationdetailssts.Reporting())
api.add_route('/reports/energystoragepowerstationdetails/{id_}/schedule',
              energystoragepowerstationdetailsschedule.Reporting())
api.add_route('/reports/energystoragepowerstationlist',
              energystoragepowerstationlist.Reporting())
api.add_route('/reports/energystoragepowerstationreportingrevenue',
              energystoragepowerstationreportingrevenue.Reporting())
api.add_route('/reports/energystoragepowerstationreportingenergy',
              energystoragepowerstationreportingenergy.Reporting())
api.add_route('/reports/energystoragepowerstationreportingparameters',
              energystoragepowerstationreportingparameters.Reporting())
api.add_route('/reports/energystoragepowerstationcollectionenergy',
              energystoragepowerstationcollectionenergy.Reporting())
api.add_route('/reports/energystoragepowerstationitemenergy',
              energystoragepowerstationitemenergy.Reporting())
api.add_route('/reports/energystoragepowerstationcollectionbilling',
              energystoragepowerstationcollectionbilling.Reporting())
api.add_route('/reports/energystoragepowerstationitembilling',
              energystoragepowerstationitembilling.Reporting())
api.add_route('/reports/energystoragepowerstationcollectioncarbon',
              energystoragepowerstationcollectioncarbon.Reporting())
api.add_route('/reports/energystoragepowerstationitemcarbon',
              energystoragepowerstationitemcarbon.Reporting())
api.add_route('/reports/equipmentbatch',
              equipmentbatch.Reporting())
api.add_route('/reports/equipmentcarbon',
              equipmentcarbon.Reporting())
api.add_route('/reports/equipmentcost',
              equipmentcost.Reporting())
api.add_route('/reports/equipmentefficiency',
              equipmentefficiency.Reporting())
api.add_route('/reports/equipmentenergycategory',
              equipmentenergycategory.Reporting())
api.add_route('/reports/equipmentenergyitem',
              equipmentenergyitem.Reporting())
api.add_route('/reports/equipmentincome',
              equipmentincome.Reporting())
api.add_route('/reports/equipmentload',
              equipmentload.Reporting())
api.add_route('/reports/equipmentoutput',
              equipmentoutput.Reporting())
api.add_route('/reports/equipmentsaving',
              equipmentsaving.Reporting())
api.add_route('/reports/equipmentplan',
              equipmentplan.Reporting())
api.add_route('/reports/equipmentstatistics',
              equipmentstatistics.Reporting())
api.add_route('/reports/equipmenttracking',
              equipmenttracking.Reporting())
api.add_route('/reports/enterproduction',
              enterproduction.Reporting())
api.add_route('/reports/spaceproduction',
              spaceproduction.Reporting())
api.add_route('/reports/fddfault',
              fddfault.Reporting())
api.add_route('/reports/meterbatch',
              meterbatch.Reporting())
api.add_route('/reports/metercarbon',
              metercarbon.Reporting())
api.add_route('/reports/metercomparison',
              metercomparison.Reporting())
api.add_route('/reports/metercost',
              metercost.Reporting())
api.add_route('/reports/meterenergy',
              meterenergy.Reporting())
api.add_route('/reports/meterrealtime',
              meterrealtime.Reporting())
api.add_route('/reports/metersaving',
              metersaving.Reporting())
api.add_route('/reports/meterplan',
              meterplan.Reporting())
api.add_route('/reports/metersubmetersbalance',
              metersubmetersbalance.Reporting())
api.add_route('/reports/metertrend',
              metertrend.Reporting())
api.add_route('/reports/metertracking',
              metertracking.Reporting())
api.add_route('/reports/microgriddashboard',
              microgriddashboard.Reporting())
api.add_route('/reports/microgriddetails',
              microgriddetails.Reporting())
api.add_route('/reports/microgriddetails/{id_}/bms',
              microgriddetailsbms.Reporting())
api.add_route('/reports/microgriddetails/{id_}/evcharger',
              microgriddetailsevcharger.Reporting())
api.add_route('/reports/microgriddetails/{id_}/generator',
              microgriddetailsgenerator.Reporting())
api.add_route('/reports/microgriddetails/{id_}/grid',
              microgriddetailsgrid.Reporting())
api.add_route('/reports/microgriddetails/{id_}/heatpump',
              microgriddetailsheatpump.Reporting())
api.add_route('/reports/microgriddetails/{id_}/load',
              microgriddetailsload.Reporting())
api.add_route('/reports/microgriddetails/{id_}/pcs',
              microgriddetailspcs.Reporting())
api.add_route('/reports/microgriddetails/{id_}/pv',
              microgriddetailspv.Reporting())
api.add_route('/reports/microgridlist',
              microgridlist.Reporting())
api.add_route('/reports/microgridreportingenergy',
              microgridreportingenergy.Reporting())
api.add_route('/reports/microgridsenergy',
              microgridsenergy.Reporting())
api.add_route('/reports/microgridsbilling',
              microgridsbilling.Reporting())
api.add_route('/reports/microgridscarbon',
              microgridscarbon.Reporting())
api.add_route('/reports/offlinemeterbatch',
              offlinemeterbatch.Reporting())
api.add_route('/reports/offlinemetercarbon',
              offlinemetercarbon.Reporting())
api.add_route('/reports/offlinemetercost',
              offlinemetercost.Reporting())
api.add_route('/reports/offlinemeterenergy',
              offlinemeterenergy.Reporting())
api.add_route('/reports/offlinemeterdaily',
              offlinemeterdaily.Reporting())
api.add_route('/reports/offlinemeterinput',
              offlinemeterinput.Reporting())
api.add_route('/reports/offlinemetersaving',
              offlinemetersaving.Reporting())
api.add_route('/reports/offlinemeterplan',
              offlinemeterplan.Reporting())

api.add_route('/reports/photovoltaicpowerstationdashboard',
              photovoltaicpowerstationdashboard.Reporting())
api.add_route('/reports/photovoltaicpowerstationitemdashboard',
              photovoltaicpowerstationitemdashboard.Reporting())
api.add_route('/reports/photovoltaicpowerstationdetails',
              photovoltaicpowerstationdetails.Reporting())
api.add_route('/reports/photovoltaicpowerstationdetails/{id_}/meter',
              photovoltaicpowerstationdetailsmeter.Reporting())
api.add_route('/reports/photovoltaicpowerstationdetails/{id_}/invertor',
              photovoltaicpowerstationdetailsinvertor.Reporting())
api.add_route('/reports/photovoltaicpowerstationlist',
              photovoltaicpowerstationlist.Reporting())
api.add_route('/reports/photovoltaicpowerstationreportingrevenue',
              photovoltaicpowerstationreportingrevenue.Reporting())
api.add_route('/reports/photovoltaicpowerstationreportingenergy',
              photovoltaicpowerstationreportingenergy.Reporting())
api.add_route('/reports/photovoltaicpowerstationreportingparameters',
              photovoltaicpowerstationreportingparameters.Reporting())
api.add_route('/reports/photovoltaicpowerstationcollectionenergy',
              photovoltaicpowerstationcollectionenergy.Reporting())
api.add_route('/reports/photovoltaicpowerstationitemenergy',
              photovoltaicpowerstationitemenergy.Reporting())
api.add_route('/reports/photovoltaicpowerstationcollectionbilling',
              photovoltaicpowerstationcollectionbilling.Reporting())
api.add_route('/reports/photovoltaicpowerstationitembilling',
              photovoltaicpowerstationitembilling.Reporting())
api.add_route('/reports/photovoltaicpowerstationcollectioncarbon',
              photovoltaicpowerstationcollectioncarbon.Reporting())
api.add_route('/reports/photovoltaicpowerstationitemcarbon',
              photovoltaicpowerstationitemcarbon.Reporting())
api.add_route('/reports/pointrealtime',
              pointrealtime.Reporting())
api.add_route('/reports/shopfloorcarbon',
              shopfloorcarbon.Reporting())
api.add_route('/reports/shopfloorcost',
              shopfloorcost.Reporting())
api.add_route('/reports/shopfloordashboard',
              shopfloordashboard.Reporting())
api.add_route('/reports/shopfloorenergycategory',
              shopfloorenergycategory.Reporting())
api.add_route('/reports/shopfloorenergyitem',
              shopfloorenergyitem.Reporting())
api.add_route('/reports/shopfloorload',
              shopfloorload.Reporting())
api.add_route('/reports/shopfloorsaving',
              shopfloorsaving.Reporting())
api.add_route('/reports/shopfloorplan',
              shopfloorplan.Reporting())
api.add_route('/reports/shopfloorstatistics',
              shopfloorstatistics.Reporting())
api.add_route('/reports/shopfloorbatch',
              shopfloorbatch.Reporting())
api.add_route('/reports/spacecarbon',
              spacecarbon.Reporting())
api.add_route('/reports/spacecost',
              spacecost.Reporting())
api.add_route('/reports/spaceefficiency',
              spaceefficiency.Reporting())
api.add_route('/reports/spaceenergycategory',
              spaceenergycategory.Reporting())
api.add_route('/reports/spaceenergyitem',
              spaceenergyitem.Reporting())
api.add_route('/reports/spaceincome',
              spaceincome.Reporting())
api.add_route('/reports/spaceload',
              spaceload.Reporting())
api.add_route('/reports/spaceoutput',
              spaceoutput.Reporting())
api.add_route('/reports/spacesaving',
              spacesaving.Reporting())
api.add_route('/reports/spaceplan',
              spaceplan.Reporting())
api.add_route('/reports/spaceprediction',
              spaceprediction.Reporting())
api.add_route('/reports/spacestatistics',
              spacestatistics.Reporting())
api.add_route('/reports/storebatch',
              storebatch.Reporting())
api.add_route('/reports/storecarbon',
              storecarbon.Reporting())
api.add_route('/reports/storecost',
              storecost.Reporting())
api.add_route('/reports/storeendashboard',
              storedashboard.Reporting())
api.add_route('/reports/storeenergycategory',
              storeenergycategory.Reporting())
api.add_route('/reports/storeenergyitem',
              storeenergyitem.Reporting())
api.add_route('/reports/spaceenvironmentmonitor',
              spaceenvironmentmonitor.Reporting())
api.add_route('/reports/storeload',
              storeload.Reporting())
api.add_route('/reports/storesaving',
              storesaving.Reporting())
api.add_route('/reports/storeplan',
              storeplan.Reporting())
api.add_route('/reports/storestatistics',
              storestatistics.Reporting())
api.add_route('/reports/tenantbatch',
              tenantbatch.Reporting())
api.add_route('/reports/tenantbill',
              tenantbill.Reporting())
api.add_route('/reports/tenantcarbon',
              tenantcarbon.Reporting())
api.add_route('/reports/tenantcost',
              tenantcost.Reporting())
api.add_route('/reports/tenantdashboard',
              tenantdashboard.Reporting())
api.add_route('/reports/tenantenergycategory',
              tenantenergycategory.Reporting())
api.add_route('/reports/tenantenergyitem',
              tenantenergyitem.Reporting())
api.add_route('/reports/tenantload',
              tenantload.Reporting())
api.add_route('/reports/tenantsaving',
              tenantsaving.Reporting())
api.add_route('/reports/tenantplan',
              tenantplan.Reporting())
api.add_route('/reports/tenantstatistics',
              tenantstatistics.Reporting())
api.add_route('/reports/virtualmeterbatch',
              virtualmeterbatch.Reporting())
api.add_route('/reports/virtualmetersaving',
              virtualmetersaving.Reporting())
api.add_route('/reports/virtualmeterplan',
              virtualmeterplan.Reporting())
api.add_route('/reports/virtualmeterenergy',
              virtualmeterenergy.Reporting())
api.add_route('/reports/virtualmetercarbon',
              virtualmetercarbon.Reporting())
api.add_route('/reports/virtualmetercost',
              virtualmetercost.Reporting())

########################################################################################################################
# BEGIN Routes for Enterprise Edition
########################################################################################################################


########################################################################################################################
# END Routes for Enterprise Edition
########################################################################################################################

# # for debugging on Windows
# from waitress import serve
# serve(api, host='0.0.0.0', port=8000)


# for debugging on Linux or macOS
if __name__ == '__main__':
    httpd = simple_server.make_server('0.0.0.0', 8000, api)
    httpd.serve_forever()<|MERGE_RESOLUTION|>--- conflicted
+++ resolved
@@ -675,11 +675,8 @@
               photovoltaicpowerstation.PhotovoltaicPowerStationDataSourceCollection())
 api.add_route('/photovoltaicpowerstations/{id_}/datasources/{dsid}',
               photovoltaicpowerstation.PhotovoltaicPowerStationDataSourceItem())
-<<<<<<< HEAD
 api.add_route('/photovoltaicpowerstations/{id_}/datasourcepoints',
               photovoltaicpowerstation.PhotovoltaicPowerStationDataSourcePointCollection())
-=======
->>>>>>> 565ab8d3
 
 api.add_route('/points',
               point.PointCollection())
