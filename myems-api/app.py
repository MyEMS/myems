import falcon
from falcon_cors import CORS
from falcon_multipart.middleware import MultipartMiddleware

from core import energyflowdiagram, privilege, textmessage, distributioncircuit, virtualmeter, \
    costcenter, point, knowledgefile, meter, tariff, user, storetype, timezone, \
    costfile, offlinemeterfile, version, contact, emailserver, combinedequipment, datasource, equipment, tenant, \
    shopfloor, webmessage, distributionsystem, store, emailmessage, tenanttype, wechatmessage, space, gateway, \
    offlinemeter, rule, energycategory, sensor, energyitem, notification, menu, datarepairfile, workingcalendar, \
    microgrid, microgridarchitecturetype, microgridownertype, command

from reports import advancedreport
from reports import combinedequipmentbatch
from reports import combinedequipmentcarbon
from reports import combinedequipmentcost
from reports import combinedequipmentefficiency
from reports import combinedequipmentenergycategory
from reports import combinedequipmentenergyitem
from reports import combinedequipmentincome
from reports import combinedequipmentload
from reports import combinedequipmentoutput
from reports import combinedequipmentsaving
from reports import combinedequipmentstatistics
from reports import dashboard
from reports import distributionsystem as distributionsystemreport
from reports import energyflowdiagram as energyflowdiagramreport
from reports import equipmentbatch
from reports import equipmentcarbon
from reports import equipmentcost
from reports import equipmentefficiency
from reports import equipmentenergycategory
from reports import equipmentenergyitem
from reports import equipmentincome
from reports import equipmentload
from reports import equipmentoutput
from reports import equipmentsaving
from reports import equipmentstatistics
from reports import equipmenttracking
from reports import fddfault
from reports import meterbatch
from reports import metercarbon
from reports import metercomparison
from reports import metercost
from reports import meterenergy
from reports import meterrealtime
from reports import metersaving
from reports import metersubmetersbalance
from reports import metertracking
from reports import metertrend
from reports import offlinemeterbatch
from reports import offlinemetercarbon
from reports import offlinemetercost
from reports import offlinemeterenergy
from reports import offlinemetersaving
from reports import shopfloorbatch
from reports import shopfloorcarbon
from reports import shopfloorcost
from reports import shopfloorenergycategory
from reports import shopfloorenergyitem
from reports import shopfloorload
from reports import shopfloorsaving
from reports import shopfloorstatistics
from reports import spacecarbon
from reports import spacecost
from reports import spaceefficiency
from reports import spaceenergycategory
from reports import spaceenergyitem
from reports import spaceenvironmentmonitor
from reports import spaceincome
from reports import spaceload
from reports import spaceoutput
from reports import spacesaving
from reports import spacestatistics
from reports import storebatch
from reports import storecarbon
from reports import storecost
from reports import storeenergycategory
from reports import storeenergyitem
from reports import storeload
from reports import storesaving
from reports import storestatistics
from reports import tenantbatch
from reports import tenantbill
from reports import tenantcarbon
from reports import tenantcost
from reports import tenantenergycategory
from reports import tenantenergyitem
from reports import tenantload
from reports import tenantsaving
from reports import tenantstatistics
from reports import virtualmeterbatch
from reports import virtualmetercarbon
from reports import virtualmetercost
from reports import virtualmeterenergy
from reports import virtualmetersaving

########################################################################################################################
# BEGIN imports for Enterprise Version
########################################################################################################################

########################################################################################################################
# END imports for Enterprise Version
########################################################################################################################


# https://github.com/lwcolton/falcon-cors
# https://github.com/yohanboniface/falcon-multipart
cors = CORS(allow_all_origins=True,
            allow_credentials_all_origins=True,
            allow_all_headers=True,
            allow_all_methods=True)
api = falcon.App(middleware=[cors.middleware, MultipartMiddleware()])

########################################################################################################################
# Routes for System Core
########################################################################################################################

api.add_route('/combinedequipments',
              combinedequipment.CombinedEquipmentCollection())
api.add_route('/combinedequipments/{id_}',
              combinedequipment.CombinedEquipmentItem())
api.add_route('/combinedequipments/{id_}/equipments',
              combinedequipment.CombinedEquipmentEquipmentCollection())
api.add_route('/combinedequipments/{id_}/equipments/{eid}',
              combinedequipment.CombinedEquipmentEquipmentItem())
api.add_route('/combinedequipments/{id_}/meters',
              combinedequipment.CombinedEquipmentMeterCollection())
api.add_route('/combinedequipments/{id_}/meters/{mid}',
              combinedequipment.CombinedEquipmentMeterItem())
api.add_route('/combinedequipments/{id_}/offlinemeters',
              combinedequipment.CombinedEquipmentOfflineMeterCollection())
api.add_route('/combinedequipments/{id_}/offlinemeters/{mid}',
              combinedequipment.CombinedEquipmentOfflineMeterItem())
api.add_route('/combinedequipments/{id_}/parameters',
              combinedequipment.CombinedEquipmentParameterCollection())
api.add_route('/combinedequipments/{id_}/parameters/{pid}',
              combinedequipment.CombinedEquipmentParameterItem())
api.add_route('/combinedequipments/{id_}/virtualmeters',
              combinedequipment.CombinedEquipmentVirtualMeterCollection())
api.add_route('/combinedequipments/{id_}/virtualmeters/{mid}',
              combinedequipment.CombinedEquipmentVirtualMeterItem())

api.add_route('/commands',
              command.CommandCollection())
api.add_route('/commands/{id_}',
              command.CommandItem())
api.add_route('/commands/{id_}/send',
              command.CommandSend())

api.add_route('/contacts',
              contact.ContactCollection())
api.add_route('/contacts/{id_}',
              contact.ContactItem())

api.add_route('/costcenters',
              costcenter.CostCenterCollection())
api.add_route('/costcenters/{id_}',
              costcenter.CostCenterItem())
api.add_route('/costcenters/{id_}/tariffs',
              costcenter.CostCenterTariffCollection())
api.add_route('/costcenters/{id_}/tariffs/{tid}',
              costcenter.CostCenterTariffItem())

api.add_route('/costfiles',
              costfile.CostFileCollection())
api.add_route('/costfiles/{id_}',
              costfile.CostFileItem())
api.add_route('/costfiles/{id_}/restore',
              costfile.CostFileRestore())

api.add_route('/datarepairfiles',
              datarepairfile.DataRepairFileCollection())
api.add_route('/datarepairfiles/{id_}',
              datarepairfile.DataRepairFileItem())
api.add_route('/datarepairfiles/{id_}/restore',
              datarepairfile.DataRepairFileRestore())

api.add_route('/datasources',
              datasource.DataSourceCollection())
api.add_route('/datasources/{id_}',
              datasource.DataSourceItem())
api.add_route('/datasources/{id_}/points',
              datasource.DataSourcePointCollection())

api.add_route('/distributioncircuits',
              distributioncircuit.DistributionCircuitCollection())
api.add_route('/distributioncircuits/{id_}',
              distributioncircuit.DistributionCircuitItem())
api.add_route('/distributioncircuits/{id_}/points',
              distributioncircuit.DistributionCircuitPointCollection())
api.add_route('/distributioncircuits/{id_}/points/{pid}',
              distributioncircuit.DistributionCircuitPointItem())

api.add_route('/distributionsystems',
              distributionsystem.DistributionSystemCollection())
api.add_route('/distributionsystems/{id_}',
              distributionsystem.DistributionSystemItem())
api.add_route('/distributionsystems/{id_}/distributioncircuits',
              distributionsystem.DistributionSystemDistributionCircuitCollection())

api.add_route('/emailmessages',
              emailmessage.EmailMessageCollection())
api.add_route('/emailmessages/{id_}',
              emailmessage.EmailMessageItem())

api.add_route('/emailservers',
              emailserver.EmailServerCollection())
api.add_route('/emailservers/{id_}',
              emailserver.EmailServerItem())

api.add_route('/energycategories',
              energycategory.EnergyCategoryCollection())
api.add_route('/energycategories/{id_}',
              energycategory.EnergyCategoryItem())

api.add_route('/energyflowdiagrams',
              energyflowdiagram.EnergyFlowDiagramCollection())
api.add_route('/energyflowdiagrams/{id_}',
              energyflowdiagram.EnergyFlowDiagramItem())
api.add_route('/energyflowdiagrams/{id_}/links',
              energyflowdiagram.EnergyFlowDiagramLinkCollection())
api.add_route('/energyflowdiagrams/{id_}/links/{lid}',
              energyflowdiagram.EnergyFlowDiagramLinkItem())
api.add_route('/energyflowdiagrams/{id_}/nodes',
              energyflowdiagram.EnergyFlowDiagramNodeCollection())
api.add_route('/energyflowdiagrams/{id_}/nodes/{nid}',
              energyflowdiagram.EnergyFlowDiagramNodeItem())

api.add_route('/energyitems',
              energyitem.EnergyItemCollection())
api.add_route('/energyitems/{id_}',
              energyitem.EnergyItemItem())

api.add_route('/equipments',
              equipment.EquipmentCollection())
api.add_route('/equipments/{id_}',
              equipment.EquipmentItem())
api.add_route('/equipments/{id_}/meters',
              equipment.EquipmentMeterCollection())
api.add_route('/equipments/{id_}/meters/{mid}',
              equipment.EquipmentMeterItem())
api.add_route('/equipments/{id_}/offlinemeters',
              equipment.EquipmentOfflineMeterCollection())
api.add_route('/equipments/{id_}/offlinemeters/{mid}',
              equipment.EquipmentOfflineMeterItem())
api.add_route('/equipments/{id_}/parameters',
              equipment.EquipmentParameterCollection())
api.add_route('/equipments/{id_}/parameters/{pid}',
              equipment.EquipmentParameterItem())
api.add_route('/equipments/{id_}/virtualmeters',
              equipment.EquipmentVirtualMeterCollection())
api.add_route('/equipments/{id_}/virtualmeters/{mid}',
              equipment.EquipmentVirtualMeterItem())

api.add_route('/gateways',
              gateway.GatewayCollection())
api.add_route('/gateways/{id_}',
              gateway.GatewayItem())
api.add_route('/gateways/{id_}/datasources',
              gateway.GatewayDataSourceCollection())

api.add_route('/knowledgefiles',
              knowledgefile.KnowledgeFileCollection())
api.add_route('/knowledgefiles/{id_}',
              knowledgefile.KnowledgeFileItem())
api.add_route('/knowledgefiles/{id_}/restore',
              knowledgefile.KnowledgeFileRestore())

api.add_route('/menus',
              menu.MenuCollection())
api.add_route('/menus/{id_}',
              menu.MenuItem())
api.add_route('/menus/{id_}/children',
              menu.MenuChildrenCollection())
api.add_route('/menus/web',
              menu.MenuWebCollection())

api.add_route('/meters',
              meter.MeterCollection())
api.add_route('/meters/{id_}',
              meter.MeterItem())
api.add_route('/meters/{id_}/submeters',
              meter.MeterSubmeterCollection())
api.add_route('/meters/{id_}/points',
              meter.MeterPointCollection())
api.add_route('/meters/{id_}/points/{pid}',
              meter.MeterPointItem())
api.add_route('/meters/{id_}/commands',
              meter.MeterCommandCollection())
api.add_route('/meters/{id_}/commands/{cid}',
              meter.MeterCommandItem())

api.add_route('/microgrids',
              microgrid.MicrogridCollection())
api.add_route('/microgrids/{id_}',
              microgrid.MicrogridItem())
api.add_route('/microgrids/{id_}/sensors',
              microgrid.MicrogridSensorCollection())
api.add_route('/microgrids/{id_}/sensors/{sid}',
              microgrid.MicrogridSensorItem())

api.add_route('/microgridarchitecturetypes',
              microgridarchitecturetype.MicrogridArchitectureTypeCollection())
api.add_route('/microgridarchitecturetypes/{id_}',
              microgridarchitecturetype.MicrogridArchitectureTypeItem())

api.add_route('/microgridownertypes',
              microgridownertype.MicrogridOwnerTypeCollection())
api.add_route('/microgridownertypes/{id_}',
              microgridownertype.MicrogridOwnerTypeItem())

api.add_route('/notifications',
              notification.NotificationCollection())
api.add_route('/notifications/{id_}',
              notification.NotificationItem())

api.add_route('/offlinemeters',
              offlinemeter.OfflineMeterCollection())
api.add_route('/offlinemeters/{id_}',
              offlinemeter.OfflineMeterItem())

api.add_route('/offlinemeterfiles',
              offlinemeterfile.OfflineMeterFileCollection())
api.add_route('/offlinemeterfiles/{id_}',
              offlinemeterfile.OfflineMeterFileItem())
api.add_route('/offlinemeterfiles/{id_}/restore',
              offlinemeterfile.OfflineMeterFileRestore())

api.add_route('/points',
              point.PointCollection())
api.add_route('/points/{id_}',
              point.PointItem())

api.add_route('/privileges',
              privilege.PrivilegeCollection())
api.add_route('/privileges/{id_}',
              privilege.PrivilegeItem())

api.add_route('/rules',
              rule.RuleCollection())
api.add_route('/rules/{id_}',
              rule.RuleItem())

api.add_route('/sensors',
              sensor.SensorCollection())
api.add_route('/sensors/{id_}',
              sensor.SensorItem())
api.add_route('/sensors/{id_}/points',
              sensor.SensorPointCollection())
api.add_route('/sensors/{id_}/points/{pid}',
              sensor.SensorPointItem())

api.add_route('/shopfloors',
              shopfloor.ShopfloorCollection())
api.add_route('/shopfloors/{id_}',
              shopfloor.ShopfloorItem())
api.add_route('/shopfloors/{id_}/equipments',
              shopfloor.ShopfloorEquipmentCollection())
api.add_route('/shopfloors/{id_}/equipments/{eid}',
              shopfloor.ShopfloorEquipmentItem())
api.add_route('/shopfloors/{id_}/meters',
              shopfloor.ShopfloorMeterCollection())
api.add_route('/shopfloors/{id_}/meters/{mid}',
              shopfloor.ShopfloorMeterItem())
api.add_route('/shopfloors/{id_}/offlinemeters',
              shopfloor.ShopfloorOfflineMeterCollection())
api.add_route('/shopfloors/{id_}/offlinemeters/{mid}',
              shopfloor.ShopfloorOfflineMeterItem())
api.add_route('/shopfloors/{id_}/points',
              shopfloor.ShopfloorPointCollection())
api.add_route('/shopfloors/{id_}/points/{pid}',
              shopfloor.ShopfloorPointItem())
api.add_route('/shopfloors/{id_}/sensors',
              shopfloor.ShopfloorSensorCollection())
api.add_route('/shopfloors/{id_}/sensors/{sid}',
              shopfloor.ShopfloorSensorItem())
api.add_route('/shopfloors/{id_}/virtualmeters',
              shopfloor.ShopfloorVirtualMeterCollection())
api.add_route('/shopfloors/{id_}/virtualmeters/{mid}',
              shopfloor.ShopfloorVirtualMeterItem())
api.add_route('/shopfloors/{id_}/workingcalendars',
              shopfloor.ShopfloorWorkingCalendarCollection())
api.add_route('/shopfloors/{id_}/workingcalendars/{wcid}',
              shopfloor.ShopfloorWorkingCalendarItem())

api.add_route('/spaces',
              space.SpaceCollection())
api.add_route('/spaces/{id_}',
              space.SpaceItem())
api.add_route('/spaces/{id_}/children',
              space.SpaceChildrenCollection())
api.add_route('/spaces/{id_}/combinedequipments',
              space.SpaceCombinedEquipmentCollection())
api.add_route('/spaces/{id_}/combinedequipments/{eid}',
              space.SpaceCombinedEquipmentItem())
api.add_route('/spaces/{id_}/equipments',
              space.SpaceEquipmentCollection())
api.add_route('/spaces/{id_}/equipments/{eid}',
              space.SpaceEquipmentItem())
api.add_route('/spaces/{id_}/meters',
              space.SpaceMeterCollection())
api.add_route('/spaces/{id_}/meters/{mid}',
              space.SpaceMeterItem())

# Get energy categories of all meters in the space tree
api.add_route('/spaces/{id_}/treemetersenergycategories',
              space.SpaceTreeMetersEnergyCategoryCollection())

api.add_route('/spaces/{id_}/offlinemeters',
              space.SpaceOfflineMeterCollection())
api.add_route('/spaces/{id_}/offlinemeters/{mid}',
              space.SpaceOfflineMeterItem())
api.add_route('/spaces/{id_}/points',
              space.SpacePointCollection())
api.add_route('/spaces/{id_}/points/{pid}',
              space.SpacePointItem())
api.add_route('/spaces/{id_}/sensors',
              space.SpaceSensorCollection())
api.add_route('/spaces/{id_}/sensors/{sid}',
              space.SpaceSensorItem())
api.add_route('/spaces/{id_}/shopfloors',
              space.SpaceShopfloorCollection())
api.add_route('/spaces/{id_}/shopfloors/{sid}',
              space.SpaceShopfloorItem())
api.add_route('/spaces/{id_}/stores',
              space.SpaceStoreCollection())
api.add_route('/spaces/{id_}/stores/{tid}',
              space.SpaceStoreItem())
api.add_route('/spaces/{id_}/tenants',
              space.SpaceTenantCollection())
api.add_route('/spaces/{id_}/tenants/{tid}',
              space.SpaceTenantItem())
api.add_route('/spaces/{id_}/virtualmeters',
              space.SpaceVirtualMeterCollection())
api.add_route('/spaces/{id_}/virtualmeters/{mid}',
              space.SpaceVirtualMeterItem())
api.add_route('/spaces/{id_}/workingcalendars',
              space.SpaceWorkingCalendarCollection())
api.add_route('/spaces/{id_}/workingcalendars/{wcid}',
              space.SpaceWorkingCalendarItem())
api.add_route('/spaces/{id_}/commands',
              space.SpaceCommandCollection())
api.add_route('/spaces/{id_}/commands/{cid}',
              space.SpaceCommandItem())
api.add_route('/spaces/tree',
              space.SpaceTreeCollection())

api.add_route('/stores',
              store.StoreCollection())
api.add_route('/stores/{id_}',
              store.StoreItem())
api.add_route('/stores/{id_}/meters',
              store.StoreMeterCollection())
api.add_route('/stores/{id_}/meters/{mid}',
              store.StoreMeterItem())
api.add_route('/stores/{id_}/offlinemeters',
              store.StoreOfflineMeterCollection())
api.add_route('/stores/{id_}/offlinemeters/{mid}',
              store.StoreOfflineMeterItem())
api.add_route('/stores/{id_}/points',
              store.StorePointCollection())
api.add_route('/stores/{id_}/points/{pid}',
              store.StorePointItem())
api.add_route('/stores/{id_}/sensors',
              store.StoreSensorCollection())
api.add_route('/stores/{id_}/sensors/{sid}',
              store.StoreSensorItem())
api.add_route('/stores/{id_}/virtualmeters',
              store.StoreVirtualMeterCollection())
api.add_route('/stores/{id_}/virtualmeters/{mid}',
              store.StoreVirtualMeterItem())
api.add_route('/stores/{id_}/workingcalendars',
              store.StoreWorkingCalendarCollection())
api.add_route('/stores/{id_}/workingcalendars/{wcid}',
              store.StoreWorkingCalendarItem())

api.add_route('/storetypes',
              storetype.StoreTypeCollection())
api.add_route('/storetypes/{id_}',
              storetype.StoreTypeItem())

api.add_route('/tariffs',
              tariff.TariffCollection())
api.add_route('/tariffs/{id_}',
              tariff.TariffItem())

api.add_route('/tenants',
              tenant.TenantCollection())
api.add_route('/tenants/{id_}',
              tenant.TenantItem())
api.add_route('/tenants/{id_}/meters',
              tenant.TenantMeterCollection())
api.add_route('/tenants/{id_}/meters/{mid}',
              tenant.TenantMeterItem())
api.add_route('/tenants/{id_}/offlinemeters',
              tenant.TenantOfflineMeterCollection())
api.add_route('/tenants/{id_}/offlinemeters/{mid}',
              tenant.TenantOfflineMeterItem())
api.add_route('/tenants/{id_}/points',
              tenant.TenantPointCollection())
api.add_route('/tenants/{id_}/points/{pid}',
              tenant.TenantPointItem())
api.add_route('/tenants/{id_}/sensors',
              tenant.TenantSensorCollection())
api.add_route('/tenants/{id_}/sensors/{sid}',
              tenant.TenantSensorItem())
api.add_route('/tenants/{id_}/virtualmeters',
              tenant.TenantVirtualMeterCollection())
api.add_route('/tenants/{id_}/virtualmeters/{mid}',
              tenant.TenantVirtualMeterItem())
api.add_route('/tenants/{id_}/workingcalendars',
              tenant.TenantWorkingCalendarCollection())
api.add_route('/tenants/{id_}/workingcalendars/{wcid}',
              tenant.TenantWorkingCalendarItem())

api.add_route('/tenanttypes',
              tenanttype.TenantTypeCollection())
api.add_route('/tenanttypes/{id_}',
              tenanttype.TenantTypeItem())

api.add_route('/textmessages',
              textmessage.TextMessageCollection())
api.add_route('/textmessages/{id_}',
              textmessage.TextMessageItem())

api.add_route('/timezones',
              timezone.TimezoneCollection())
api.add_route('/timezones/{id_}',
              timezone.TimezoneItem())

api.add_route('/users',
              user.UserCollection())
api.add_route('/users/{id_}',
              user.UserItem())
api.add_route('/users/login',
              user.UserLogin())
api.add_route('/users/logout',
              user.UserLogout())
api.add_route('/users/resetpassword',
              user.ResetPassword())
api.add_route('/users/changepassword',
              user.ChangePassword())
api.add_route('/users/unlock/{id_}',
              user.Unlock())
api.add_route('/users/forgotpassword',
              user.ForgotPassword())
api.add_route('/users/emailmessages',
              user.EmailMessageCollection())
api.add_route('/users/emailmessages/{id_}',
              user.EmailMessageItem())
<<<<<<< HEAD
=======
api.add_route('/users/newusers',
              user.NewUserCollection())
api.add_route('/users/newusers/{id_}',
              user.NewUserItem())
api.add_route('/users/newusers/{id_}/approve',
              user.NewUserApprove())
>>>>>>> 7fb43a19

api.add_route('/virtualmeters',
              virtualmeter.VirtualMeterCollection())
api.add_route('/virtualmeters/{id_}',
              virtualmeter.VirtualMeterItem())

api.add_route('/webmessages',
              webmessage.WebMessageCollection())
api.add_route('/webmessagesnew',
              webmessage.WebMessageStatusNewCollection())
api.add_route('/webmessages/{id_}',
              webmessage.WebMessageItem())

api.add_route('/wechatmessages',
              wechatmessage.WechatMessageCollection())
api.add_route('/wechatmessages/{id_}',
              wechatmessage.WechatMessageItem())

api.add_route('/workingcalendars',
              workingcalendar.WorkingCalendarCollection())
api.add_route('/workingcalendars/{id_}',
              workingcalendar.WorkingCalendarItem())
api.add_route('/workingcalendars/{id_}/nonworkingdays',
              workingcalendar.NonWorkingDayCollection())
api.add_route('/nonworkingdays/{id_}',
              workingcalendar.NonWorkingDayItem())

api.add_route('/version',
              version.VersionItem())


########################################################################################################################
# Routes for Reports
########################################################################################################################
api.add_route('/reports/advancedreports',
              advancedreport.AdvancedReportCollection())
api.add_route('/reports/advancedreports/{id_}',
              advancedreport.AdvancedReportItem())
api.add_route('/reports/distributionsystem',
              distributionsystemreport.Reporting())
api.add_route('/reports/energyflowdiagram',
              energyflowdiagramreport.Reporting())
api.add_route('/reports/combinedequipmentbatch',
              combinedequipmentbatch.Reporting())
api.add_route('/reports/combinedequipmentcarbon',
              combinedequipmentcarbon.Reporting())
api.add_route('/reports/combinedequipmentcost',
              combinedequipmentcost.Reporting())
api.add_route('/reports/combinedequipmentefficiency',
              combinedequipmentefficiency.Reporting())
api.add_route('/reports/combinedequipmentenergycategory',
              combinedequipmentenergycategory.Reporting())
api.add_route('/reports/combinedequipmentenergyitem',
              combinedequipmentenergyitem.Reporting())
api.add_route('/reports/combinedequipmentincome',
              combinedequipmentincome.Reporting())
api.add_route('/reports/combinedequipmentload',
              combinedequipmentload.Reporting())
api.add_route('/reports/combinedequipmentoutput',
              combinedequipmentoutput.Reporting())
api.add_route('/reports/combinedequipmentsaving',
              combinedequipmentsaving.Reporting())
api.add_route('/reports/combinedequipmentstatistics',
              combinedequipmentstatistics.Reporting())
api.add_route('/reports/dashboard',
              dashboard.Reporting())
api.add_route('/reports/equipmentbatch',
              equipmentbatch.Reporting())
api.add_route('/reports/equipmentcarbon',
              equipmentcarbon.Reporting())
api.add_route('/reports/equipmentcost',
              equipmentcost.Reporting())
api.add_route('/reports/equipmentefficiency',
              equipmentefficiency.Reporting())
api.add_route('/reports/equipmentenergycategory',
              equipmentenergycategory.Reporting())
api.add_route('/reports/equipmentenergyitem',
              equipmentenergyitem.Reporting())
api.add_route('/reports/equipmentincome',
              equipmentincome.Reporting())
api.add_route('/reports/equipmentload',
              equipmentload.Reporting())
api.add_route('/reports/equipmentoutput',
              equipmentoutput.Reporting())
api.add_route('/reports/equipmentsaving',
              equipmentsaving.Reporting())
api.add_route('/reports/equipmentstatistics',
              equipmentstatistics.Reporting())
api.add_route('/reports/equipmenttracking',
              equipmenttracking.Reporting())
api.add_route('/reports/fddfault',
              fddfault.Reporting())
api.add_route('/reports/meterbatch',
              meterbatch.Reporting())
api.add_route('/reports/metercarbon',
              metercarbon.Reporting())
api.add_route('/reports/metercomparison',
              metercomparison.Reporting())
api.add_route('/reports/metercost',
              metercost.Reporting())
api.add_route('/reports/meterenergy',
              meterenergy.Reporting())
api.add_route('/reports/meterrealtime',
              meterrealtime.Reporting())
api.add_route('/reports/metersaving',
              metersaving.Reporting())
api.add_route('/reports/metersubmetersbalance',
              metersubmetersbalance.Reporting())
api.add_route('/reports/metertrend',
              metertrend.Reporting())
api.add_route('/reports/metertracking',
              metertracking.Reporting())
api.add_route('/reports/offlinemeterbatch',
              offlinemeterbatch.Reporting())
api.add_route('/reports/offlinemetercarbon',
              offlinemetercarbon.Reporting())
api.add_route('/reports/offlinemetercost',
              offlinemetercost.Reporting())
api.add_route('/reports/offlinemeterenergy',
              offlinemeterenergy.Reporting())
api.add_route('/reports/offlinemetersaving',
              offlinemetersaving.Reporting())
api.add_route('/reports/shopfloorcarbon',
              shopfloorcarbon.Reporting())
api.add_route('/reports/shopfloorcost',
              shopfloorcost.Reporting())
api.add_route('/reports/shopfloorenergycategory',
              shopfloorenergycategory.Reporting())
api.add_route('/reports/shopfloorenergyitem',
              shopfloorenergyitem.Reporting())
api.add_route('/reports/shopfloorload',
              shopfloorload.Reporting())
api.add_route('/reports/shopfloorsaving',
              shopfloorsaving.Reporting())
api.add_route('/reports/shopfloorstatistics',
              shopfloorstatistics.Reporting())
api.add_route('/reports/shopfloorbatch',
              shopfloorbatch.Reporting())
api.add_route('/reports/spacecarbon',
              spacecarbon.Reporting())
api.add_route('/reports/spacecost',
              spacecost.Reporting())
api.add_route('/reports/spaceefficiency',
              spaceefficiency.Reporting())
api.add_route('/reports/spaceenergycategory',
              spaceenergycategory.Reporting())
api.add_route('/reports/spaceenergyitem',
              spaceenergyitem.Reporting())
api.add_route('/reports/spaceincome',
              spaceincome.Reporting())
api.add_route('/reports/spaceload',
              spaceload.Reporting())
api.add_route('/reports/spaceoutput',
              spaceoutput.Reporting())
api.add_route('/reports/spacesaving',
              spacesaving.Reporting())
api.add_route('/reports/spacestatistics',
              spacestatistics.Reporting())
api.add_route('/reports/storebatch',
              storebatch.Reporting())
api.add_route('/reports/storecarbon',
              storecarbon.Reporting())
api.add_route('/reports/storecost',
              storecost.Reporting())
api.add_route('/reports/storeenergycategory',
              storeenergycategory.Reporting())
api.add_route('/reports/storeenergyitem',
              storeenergyitem.Reporting())
api.add_route('/reports/spaceenvironmentmonitor',
              spaceenvironmentmonitor.Reporting())
api.add_route('/reports/storeload',
              storeload.Reporting())
api.add_route('/reports/storesaving',
              storesaving.Reporting())
api.add_route('/reports/storestatistics',
              storestatistics.Reporting())
api.add_route('/reports/tenantbatch',
              tenantbatch.Reporting())
api.add_route('/reports/tenantbill',
              tenantbill.Reporting())
api.add_route('/reports/tenantcarbon',
              tenantcarbon.Reporting())
api.add_route('/reports/tenantcost',
              tenantcost.Reporting())
api.add_route('/reports/tenantenergycategory',
              tenantenergycategory.Reporting())
api.add_route('/reports/tenantenergyitem',
              tenantenergyitem.Reporting())
api.add_route('/reports/tenantload',
              tenantload.Reporting())
api.add_route('/reports/tenantsaving',
              tenantsaving.Reporting())
api.add_route('/reports/tenantstatistics',
              tenantstatistics.Reporting())
api.add_route('/reports/virtualmeterbatch',
              virtualmeterbatch.Reporting())
api.add_route('/reports/virtualmetersaving',
              virtualmetersaving.Reporting())
api.add_route('/reports/virtualmeterenergy',
              virtualmeterenergy.Reporting())
api.add_route('/reports/virtualmetercarbon',
              virtualmetercarbon.Reporting())
api.add_route('/reports/virtualmetercost',
              virtualmetercost.Reporting())

########################################################################################################################
# BEGIN Routes for Enterprise Edition
########################################################################################################################


########################################################################################################################
# END Routes for Enterprise Edition
########################################################################################################################


# from waitress import serve
# serve(api, host='0.0.0.0', port=8886)<|MERGE_RESOLUTION|>--- conflicted
+++ resolved
@@ -548,15 +548,6 @@
               user.EmailMessageCollection())
 api.add_route('/users/emailmessages/{id_}',
               user.EmailMessageItem())
-<<<<<<< HEAD
-=======
-api.add_route('/users/newusers',
-              user.NewUserCollection())
-api.add_route('/users/newusers/{id_}',
-              user.NewUserItem())
-api.add_route('/users/newusers/{id_}/approve',
-              user.NewUserApprove())
->>>>>>> 7fb43a19
 
 api.add_route('/virtualmeters',
               virtualmeter.VirtualMeterCollection())
