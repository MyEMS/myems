--- conflicted
+++ resolved
@@ -14,14 +14,8 @@
 - added microgrid renevue report
 - added microgrid carbon report
 - added period type list automaticly adjustment logic in myems-web
-- 
-### Changed
-<<<<<<< HEAD
-- updated tariff price to keep 5 decimal places in database and myems-admin 
-=======
-- updated tariff price to keep 5 decimal places in myems-admin
-- 
->>>>>>> 3bcb92af
+### Changed
+- updated tariff price to keep 5 decimal places in database and myems-admin
 ### Fixed
 - aligned timestamps of parameters for microgrid details report
 - aligned timestamps of parameters for energy storage power station details report
