# Changelog
All notable changes to this project will be documented in this file.

The format is based on [Keep a Changelog](https://keepachangelog.com/en/1.0.0/).

## [Unreleased]
### Added
- added myems-admin.conf and myems-web.conf for nginx
- added binding microgrid to space in myems-admin
- added blank page image for space mnvironment monitor in myems-web
### Changed
- subspace names under the same parent space cannot be duplicated
- updated power stations
### Fixed
- fixed warnings in myems-web
- fixed warnings in myems-api
- fixed issue of pop message in myems-admin
- fixed issue of meter import function in myems-api
- fixed issue of virtual meter import function in myems-api
<<<<<<< HEAD
- fixed administrator access control issues of clone functions in myems-api
=======
- fixed issue of data source in myems-admin
>>>>>>> eea16e2e
### Removed
- removed tbl_energy_storage_containers_sensors from myems_system_db in database


## [v5.6.0] - 2025-06-22
### Added
- added uuid file name pattern in myems-api/.gitignore
### Changed
- updated datasource in myems-admin
### Fixed
- fixed image path issues in readme.md
- fixed unused local symbols warnings in myems-api
- fixed warnings in myems-web
### Removed
- None

## [v5.5.0] - 2025-05-29
### Added
- added column definitions to tbl_points in databse
- added definitions to points in myems-api and myems-admin
### Changed
- None
### Fixed
- fixed inefficient regular expression in myems-web
- fixed comparison of identical values in myems-api
- fixed unused local variable in myems-api
### Removed
- removed hybrid power station


## [v5.4.0] - 2025-04-30
### Added
- added control modes and control times
- added legend to MultipleLineChart in myems-web
- added power integrator table in database
- added columns is_published to historical database
- added fuel integrator table in database
- added apipost file
### Changed
- replaced datetime.strftime() with datetime.isoformat() in myems-api
- changed space reports to automaticly submit in myems-web
- changed reporting period of space reports to one week in myems-web
- updated label interval of MultipleLineChart in myems-web
### Fixed
- fixed datetime isoformat issues in myems-api
- fixed api key datetime issue in myems-api and myems-admin
- fixed file is not always closed issue in myems-api
- fixed off-by-one comparison against length issue in myems-admin
- fixed on_delete action of point in myems-api
- fixed equipment and combiend equipment update isssue in myems-admin
- fixed distribution svg preview issue in myems-admin
### Removed
- removed postal code from power stations

## [v5.3.0] - 2025-03-28
### Added
- added space output data to dashboard in myems-web and myems-api
- added space prediction report in  myems-web and myems-api
- added new point type text_value to myems-admin and myems-api
### Changed
- updated microgrid and power stations
- updated myems-api/example.env (myems-api/.env in production eviroment)
- changed default color scheme to light in myems-web
- updated dashboard in myems-api and myems-web
### Fixed
- fixed issue in space statistics report
- fixed unused import issues in myems-api
- fixed unused local variable issues in myems-api
- fixed overwritten property issues in myems-admin
- fixed duplicate property issues in myems-admin
- fixed semicolon insertion issues in myems-web
- fixed unused variable, import, function or class issues in myems-web
- fixed data source clone issue in myems-api
### Removed
- None

## [v5.2.0] - 2025-02-25
### Added
- added portuguese language
- added deep valley to time-of-use tariff
- added optional langitude point, latitude point and svgs to power stations
- added hybrid power station
### Changed
- updated notification in myems-web
- updated realtime data title in myems-web
### Fixed
- fixed google map issue
- fixed redundant assignment
- fixed variable defined multiple times
- fixed meter comparison issue in myems-api
- fixed explicit returns mixed with implicit (fall through) returns
- fixed label issues of Excel exporter in myems-api
### Removed
- removed console.log from myems-web and myems-admin

## [v5.1.0] - 2025-01-29
### Added
- added new property 'faults' to point
- added `myems_historical_db`.`tbl_text_value` in database
- added `myems_historical_db`.`tbl_text_value_latest` in database
- added columns to `myems_fdd_db`.`tbl_web_messages` in database
### Changed
- changed length of decimal part of latitude and longitude to 10 in database
- updated notification in myems-web
- updated dockerfiles to reduce images size
- updated command actions in myems-api
- changed all DECIMAL(18, 3) to DECIMAL(21, 6) in database
- changed get the latest points value interval from 10 minutes to 30 minutes
- updated data recalculating scripts in database
### Fixed
- None
### Removed
- None

## [v4.12.0] - 2024-12-21
### Added
- added all in one docker files
- added associated equipments percentage data to combined equipment reports in myems-web
- added myems_energy_prediction_db to database
### Changed
- updated myems_energy_baseline_db, myems_energy_plan_db, myems_energy_model_db in database
- changed marker symbol from circle to auto in Excel exporter
- changed dLbls showVal to false in Excel exporter
### Fixed
- fixed gulp scss compile error in myems-web
### Removed
- removed myems_billing_baseline_db

## [v4.11.0] - 2024-11-23
### Added
- added tables for photovoltaic power stations in database
- added per capita data to dashboard and space reports
- added bind distribution system to space tab in myems-admin
- added bind photovoltaic power station to space tab in myems-admin
- added tables for wind farms and charging stations in database
- added equipment percentage to associated equipment table of combined equipment energy category report in myems-web
- added blank page background image for reports in myems-web
- added procedure to set process id in myems-modbut-tcp
### Changed
- updated myems_system_db.tbl_data_sources in database
- updated to hide connection of data source in myems-admin
- changed column order of datasource list in myems-admin
### Fixed
- fixed warn: fromascasing: 'as' and 'from' keywords' casing do not match in dockerfile
- fixed issues of clone object new name in myems-api
- fixed clear-text logging of sensitive information
- fixed overwritten property in myems-web
- fixed unused import in myems-api
### Removed
- removed google maps for picking up longtitude and latitude
- removed svg_id from energy storage container

## [v4.10.0] - 2024-10-26
### Added
- added ticket actions to myems-api
- added space production report
- added number of occupants to space
- added space cascader to energy flow diagram in myems-web
- added tbl_spaces_distribution_systems to system database
### Changed
- changed base docker image from python:silm to python:3.10-slim
- udpated demo database scripts
- changed mapbox zoom level to 10 (large roads)
### Fixed
- fixed wrong pop messages in myems-admin
- fixed issue of clone space in myems-api
### Removed
- None

## [v4.9.1] - 2024-10-05
### Added
- added myems_production_db config to example.env in myems-api
- added offset_constant to point
### Changed
- None
### Fixed
- fixed AttributeError of energy flow diagram in myems-api
- fixed npm install error by replacing node-sass with sass in myems-web
### Removed
- None

## [v4.9.0] - 2024-09-28
### Added
- added config entry to indicate if show TCE data on reports in myems-web
- added diagram to energy flow diagram excel exporter (need to rerun 'sudo pip install -r requirements.txt' to upgrade)
- added tbl_space_hourly to myems_production_db in database
- added new menu items
- added tbl_energy_storage_containers_firecontrols to myems_system_db in database
- added tbl_energy_storage_containers_hvacs to myems_system_db in database
- added tbl_spaces_energy_flow_diagrams to myems_system_db in database
- added enter prodction to myems-api and myems-web
### Changed
- updated energy storage power station reportings
- changed meter search box size to small
- updated tbl_energy_storage_containers_power_conversion_systems of myems_system_db in database
- updated tbl_energy_storage_containers_batteries of myems_system_db in database
- updated energy storage container actions in myems-api
- updated tbl_menus of myems_system_db in database
- updated routes in myems-web
- updated default start datetime utc from '2019-12-31 16:00:00' to '2021-12-31 16:00:00'
### Fixed
- fixed typo in myems-web routes
- fixed virtual point checkbox issue in myems-admin
- fixed issue of getting all points of data source in myems-api
- fixed issue of virtual point in myems-normalization
### Removed
- removed tbl_energy_storage_containers_sensors from myems_system_db in database
- removed sensors form energystoragecontainers in myems-api
- removed sensors from energystoragecontainers in myems-admin

## [v4.8.0] - 2024-08-13
### Warning
- **MUST** replace '/code/.env' with '/app/.env' in docker run commands because WORKDIR in Dockerfile was changed from '/code' to '/app'
### Added
- added clone action to energy storage container in myems-api
- added export action to energy storage container in myems-api
- added actions for protocol in myems-api
- added settings for protocol in myems-admin
- added space associated microgrids actions in myems-api
- added microgrid energy report
- added microgrid renevue report
- added microgrid carbon report
- added period type list automaticly adjustment logic in myems-web
- added config entry to indicate if show TCE data on dashboard in myems-web
### Changed
- updated protocols and data sources in database and myems-admin
- updated tariff price to keep 5 decimal places in database and myems-admin
### Fixed
- aligned timestamps of parameters for microgrid details report
- aligned timestamps of parameters for energy storage power station details report
- removed @staticmethod from __init__ methods in myems-api
### Removed
- None

## [v4.7.0] - 2024-07-08
### Warning
- This upgrade will delete svg from some tables, save svg source code to tbl_svgs or text file first
### Added
- added svg actions to myems-api, myems-admin
- added phase_of_lifecycle to microgird
- added work order (preview) to myems-web
- added new protocol mqtt-xintianli
- added protocols table to database
### Changed
- replaced svg with svg_id in combined equipment
- replaced svg with svg_id in distribution system
- replaced svg with svg_id in energy storage container
- replaced svg with svg_id in equipment
- replaced svg with svg_id in photovoltaic power station
- replaced svg with svg_id in virtual plant
- replaced svg with svg_id in wind farm
- replaced svg with svg_id in microgrid
- replaced svg with svg_id in energy storage power station
- set data result hidden by default for space reports in myems-web
- set data result hidden by default for equipment reports in myems-web
- set data result hidden by default for shopfloor reports in myems-web
- set data result hidden by default for store reports in myems-web
- set data result hidden by default for tenant reports in myems-web
- set data result hidden by default for combined equipment reports in myems-web
- set data result hidden by default for meter reports in myems-web
- set data result hidden by default for virtual meter reports in myems-web
- set data result hidden by default for offline meter reports in myems-web
### Fixed
- added check relations statements to point on_delete action in myems-api
- fixed issue of on_delete action in myems-api
### Removed
- None

## [v4.6.0] - 2024-06-09
### Added
- added energy plan files table to database
- added energy plan files actions to myems-api
- added energy plan files page to myems-admin
- added reading data from tbl_energy_value after reading data from tbl_analog_value for virtualpoint procedure
- added support for ojbect type ENERGY_VALUE to virtualpoint procedure in myems-normalization
- added columns to tbl_microgrids_power_conversion_systems in databas
- added columns to tbl_energy_storage_containers_power_conversion_systems in database
- added round2() function to avoid exceptions for builtin round()
- added phase_of_lifecycle to microgrid
- added phase_of_lifecycle to energy storage power station
- added energy storage power station reporting for revenue
- added schedules to energy storage containers and microgrids
### Changed
- updated energy storage container settings in myems-admin
- updated microgird settings in myems-admin
- simplified datetime format of parameter line chart for micrgorid and energy storage power station
- updated mqtt client to MQTTv5 in myems-api
### Fixed
- fixed totalRatedCapacity and totalRatedPower issue in microgrid dashboard and energy storage power station dashboard
- fixed issue of meter batch report in myems-api
- fixed issue of react-bootstrap-table-next in myems-web
### Removed
- removed charge/discharge points and commands from power conversion system of microgrid
- removed charge/discharge points and commands from power conversion system of energy storage container

## [v4.5.0] - 2024-05-21
### Added
- added new protocols dtu-rtu, dtu-tcp, dtu-mqtt and mqtt-zhongxian
- added latest value to data source points table in myems-admin
- added menus for plan functions in database
- added energy plan reports (preview) in myems-web
- added new tables for energy, billing and carbon in database
- added language zh_TW to myems-web, myems-admin and myems-api
### Changed
- updated Distribution System in myems-web
- limit virtual meter normalization procedure to calculate at most one month records
### Fixed
- fixed issues of optional svg textarea for equipment and combined equipment in myems-admin
- fixed translation issue for zh_CN in Excel exporter
### Removed
- None

## [v4.4.0] - 2024-04-17
### Added
- added hyperlink to meter name of Meter Batch report in myems-web
- added SectionLineChart into myems-web
- added start datetime, end datetime and update datetime to fdd webmessage
- added is_cost_data_displayed to microgrid and energy storage power station
- added energy storage power station relation to space in myems-api
- added myems energy plan database
- added cardsummary to fdd fault in myems-web
- added bind energy storage power station to space in myems-admin
- added energy plan reports in myems-api
- added advanced settings menu to myems-admin
### Changed
- changed map marker in myems-web
- updated popup style of mapbox in myems-web
- changed baidu map to mapbox for longitude and latitude
- chenged microgrid list alarm link to fdd fault
- changed query components size to small in myems-web
### Fixed
- added decimal data value range check to myems-modbus-tcp
- added missing lazy load files for router in myems-admin
### Removed
- None

## [v4.3.0] - 2024-03-11

### Added
- added protocol list to data source model in myems-admin
- added microgrid dashboard into myems-web
- added energy storage power station dashboard into myems-web and myems-api
- added tenant dashboard into myems-web and myems-api
- added store dashboard into myems-web and myems-api
- added shopfloor dashboard into myems-web and myems-api
- added space and microgrid relation table to database
- added space and energy storage power station relation table to database
### Changed
- updated space export, import and clone functions in myems-api
- updated microgrid reporting in myems-api and myems-web
- updated energy storage power station reporting in myems-api and myems-web
- updated columns of microgrid related tables in database, myems-admin and myems-api
- updated columns of energy storage power station related tables in database, myems-admin and myems-api
- updated column of wind farm related tables in database, myems-admin and myems-api
- updated column of photovoltaic power station related tables in database, myems-admin and myems-api
- changed the default menu to vertical in myems-web
### Fixed
- fixed chart issues in myems-web
- fixed warnings in myems-web
- fixed index issues in database
- fixed Duplicate property of translations in myems-admin
- fixed Superfluous trailing arguments in myems-web
- fixed Duplicate property of i18n in myems-web
- fixed Duplicate HTML element attributes in myems-admin
### Removed
- None

## [v4.2.0] - 2024-02-18

### Added
- None
### Changed
- updated distribution system export, import and clone functions in myems-api
- updated meter export, import and clone functions in myems-api
- updated equipment table in myems-admin
- updated combined equipment table in myems-admin
- updated equipment export, import and clone functions in myems-api
- updated combined equipment export, import and clone functions in myems-api
- updated shopfloor export, import and clone functions in myems-api
- updated store export, import and clone functions in myems-api
- updated tenant export, import and clone functions in myems-api
- updated run action of rule in myems-api
- updated run action of advanced report in myems-api
### Fixed
- fixed warnings in myems-web
- fixed issue of CardSummary in myems-web
- fixed issue of demo data in database
### Removed
- None

## [v4.1.0] - 2024-02-08

### Added
- added arrow up or arrow down icon to cardsummary in myems-web
- added sensor export, import and clone functions to myems-api, myems-admin
- added gateway export, import and clone functions to myems-api, myems-admin
- added equipment export, import and clone functions to myems-api, myems-admin
- added combined equipment export, import and clone functions to myems-api, myems-admin
- added shopfloor export, import and clone functions to myems-api, myems-admin
- added store export, import and clone functions to myems-api, myems-admin
- added tenant export, import and clone functions to myems-api, myems-admin
- added offline meter export, import and clone functions to myems-api, myems-admin
- added virtual meter export, import and clone functions to myems-api, myems-admin
- added space export, import and clone functions to myems-api, myems-admin
- added command export, import and clone functions to myems-api, myems-admin
- added energy flow diagram export, import and clone functions to myems-api, myems-admin
- added tariff export, import and clone functions to myems-api, myems-admin
- added working calendar export, import and clone functions to myems-api, myems-admin
- added virtual power plant export, import and clone functions to myems-api, myems-admin
- added wind farm export, import and clone functions to myems-api, myems-admin
- added rule export, import and clone functions to myems-api, myems-admin
- added photovoltaic power station export, import and clone functions to myems-api, myems-admin
- added advanced report config export, import and clone functions to myems-api, myems-admin
- added microgrid export, import and clone functions to myems-api, myems-admin
- added distribution system export, import and clone functions to myems-api, myems-admin
- added point export, import and clone functions to myems-api, myems-admin
### Changed
- None
### Fixed
- fixed unknown meter uuid of energy flow diagram links in demo database
### Removed
- None

## [v4.0.0] - 2024-01-13

### Added
- added tables for energy storage power station in database
- added energy storage power station actions to myems-api
- added energy storage power station UI to myems-admin
- added realtime data to DistribuitionSystem in myems-web
- added get coordinate links to myems-admin
- added interval_in_seconds to modbus-tcp data source definition in database and myems-modbus-tcp
- added energy storage container to database, myems-api and myems-admin
- added baidu map link and google maps link to get coordinate in myems-admin
- added cookieExpireTime to config.js in myems-web
- added background image to login page in myems-web
- added energy storage power station reports to myems-api and myems-web
- added data source export, import and clone functions to myems-api and myems-admin
- added energy storage power station export, import and clone actions to myems-api and myems-admin
- added copy api key token function to myems-admin
- added meter export, import and clone functions to myems-api and myems-admin
-
### Changed
- changed microgrid monitoring in myems-web
- changed Related Parameters to Operating Characteristic Curve in myems-web
- changed MultiTrendChart in myems-web
- updated demo tariffs in database
- updated view models in myems-admin
- resized svg editor in myems-admin
- updated translation of 'Description' in myems-admin
- moved mapbox access token from CustomizeMapBox.js to config.js in myems-web, you can get access token at https://mapbox.com, if you wnat to turn off online map feature, please set showOnlineMap to false
- updated WorkingDaysConsumptionTable in myems-web
- updated FalconCardHeader in myems-web
-
### Fixed
- fixed non-standard actions of microgrid in myems-api and myems-admin
- fixed empty qrcode issue when creating objects in myems-admin
- upgraded Font Awesome to v4.7.0 in myems-admin
- fixed api key save button issue in myems-admin
### Removed
-

## [v3.12.0] - 2023-12-08

### Added
- added charge time and discharge time settings to power conversion system of microgrid
- added nominal voltage to microgrid battery in database, myems-api and myems-admin
- added new supported protocol to datasource in myems-api
- added microgrid reporting to myems-web
### Changed
-
### Fixed
- fixed issues in on_delete actions of equipment, shopfloor, store and tenant in myems-api
- fixed issues of space and command views in myems-admin
- fixed issue of delete on point in myems-api
- fixed issue of menus in database
- fixed issue of aggregate_hourly_data_by_period in myems-api
- fixed issues of on_delete actions in myems-api
- fixed unused import issues in myems-api
-
### Removed
- Removed google map api from myems-admin

## [v3.11.0] - 2023-11-03
### Added
- added sensors realtime data to dashboard in myems-web
- added energy storage power station to database, myems-api, and myems-admin
- added photovoltaic power station to database, myems-api, and myems-admin
- added wind farm to database, myems-api, and myems-admin
- added serial number to microgrid
- added run state point to microgrid power conversion systems
- added battery state point to microgrid batteries

### Changed
- changed dropdown menu columns from 3 to 2 in myems-web

### Fixed
- refactored energy category reports to remove duplicated code in myems-web
- fixed issue on delete action of tariff in myems-api
- fixed issue on delete action of distribution system in myems-api, myems-admin
- fixed issue on delete action of virtual power plant in myems-api

### Removed
- removed tbl_microgrid_architecture_types from database
- removed tbl_microgrid_owner_types from database
- removed microgrid architecture types from myems-api and myems-admin
- removed microgrid owner types from myems-api and myems-admin
- removed wind turbine from microgrid
- removed svg column from list of microgrid in myems-admin
- removed svg column from list of virtual power plant farm in myems-admin
- removed svg column from list of energy storage power station in myems-admin
- removed svg column from list of photovoltaic power station in myems-admin
- removed svg column from list of wind farm in myems-admin

## [v3.10.0] - 2023-10-08
### Added
- added Vietnamese language to myems-web
- added sort function to tables in myems-admin
- added Thai language to myems-web
- added Indonesian language to myems-admin
- added Turkish language to myems-web
- added Malay language to myems-web
- added Indonesian language to myems-web
- added description property to gateway in database, myems-api and myems-admin
- added equipment energy category report hyperlink with equipment uuid to equipment tracking
- added description property to data source in database, myems-api and myems-admin
- added tenant energy category report hyperlink with uuid to tenant batch report
- added store energy category report hyperlink with uuid to store batch report
- added shopfloor energy category report hyperlink with uuid to shopfloor batch report
- added space energy category report hyperlink with uuid to space batch report
- added combined_equipment energy category report hyperlink with equipment uuid to combined-equipment batch report
- added equipment energy category report hyperlink with equipment uuid to equipment batch report
- added latitude and longitude to Space in database, myems-api and myems-admin
- added run immediately action to Advacned Report in database, myems-api and myems-admin
- added mapbox to display spaces on map in myems-web
- added run immediately action to FDD Rule in database, myems-api and myems-admin
- added microgrid list page to myems-web
### Changed
- changed user avator from emoji to image
### Fixed
- fixed microgrid-grid update issue
-
### Removed

## [v3.9.0] - 2023-09-06
### Added
- added SESSION_EXPIRES_IN_SECONDS config to myems-api
- added virtual power plant to database, myems-api and myems-admin
- added Russian language to myems-admin
- added higher limit and lower limit of point to myems-api and myems-admin
- added balancing price point to virtual power plant
- added French language to myems-web
- added Vietnamese language to myems-admin
- added Thai language to myems-admin
- added microgrid power conversion system to myems-api and myems-admin
- added api key control to get actions of core objects in myems-api
- added Spanish language to myems-web
- added Russian language to myems-web
- added Advanced Report Configs to myems-api
- added Turkish language to myems-admin
- added tbl_microgrids_users to myems_system_db in database
- added Arabic language to myems-web
- added bind user to microgrid function to myems-admin
- added Malay language to myems-admin
- added Advanced Report Setting to myems-admin
### Changed
- changed fdd rule template in myems-admin
- renamed tbl_microgrids_converters to tbl_microgrids_power_conversion_systems in database
-
### Fixed
- fixed sensor bound points issue in myems-admin
- fixed fdd category and fdd code relations in myems-admin
- fixed tariff editor issue in myems-admin
- fixed date range picker issue in myems-web
-
### Removed
- removed category and report_code from tbl_reports in myems_reporting_db

## [v3.8.0] - 2023-08-02
### Added
- added is_recursive boolean option to meter tracking report in myems-api (need to upgrade the myesm-api/.env file)
- added is_recursive boolean option to meter batch report in myems-api (need to upgrade the myesm-api/.env file)
- added soc point to microgrids batteries in database, myems-api and myems-admin
- added svg to combined equipment in database, myems-api and myems-admin
- added online map to dashboard in myems-web
- added enterprise edition mark to menus in myems-admin
- added svg to equipment in database, myems-api and myems-admin
- added bath delete and update actions for web messages in myems-api and myems-web
- added camera url to equipments and combined equipments in database
- added French language to myems-admin
- added Spanish language to myems-admin
- added offline meter data input to myems-web and myems-api

### Changed
- updated database demo scripts
- updated notification list style

### Fixed
- updated translations of API responses in myems-admin and myems-web
- fixed issue in querying meter start value of metertracking report in myems-api
- fixed display format issue for decimal value between 0.0 and 1.0 in meter realtime report
- fixed unable to redirect to login page issue when user session expires
- fixed issue of working calendar setting in myems-admin
- fixed issue of privilege setting in myems-admin

### Removed
- removed unnecessary error message at the first login in myems-web
- removed tenant equipments from monitoring
- removed shopfloor equipments from monitoring
- removed store equipments from monitoring

## [v3.7.0] - 2023-07-08
### Added
- added access control to tenant in myems-api, myems-admin and myems-web
- added point real time report to myems-api
- added access control to equipment in myems-api, myems-admin and myems-web
- added access control to combined equipment in myems-api, myems-admin and myems-web
- added access control to meter, offline meter and virtual meter in myems-api, myems-admin and myems-web
- added access control to space in myems-api, myems-admin and myems-web
- added access control to distribution system in myems-api, myems-admin and myems-web
- added access control to microgrid in myems-api, myems-admin and myems-web
- added access control to all core objects in myems-api, myems-admin and myems-web
- added api key access control to all reports in myems-api

### Changed
-
### Fixed
- fixed datetime picker issue in myems-web
- fixed ECharts DEPRECATE warning in myems-web

### Removed
- removed unused getXXX services from myems-admin


## [v3.6.0] - 2023-06-22
### Added
- added microgrid battery actions to myems-api and myems-admin
- added microgrid evcharger actions to myems-api and myems-admin
- added microgrid generator actions to myems-api and myems-admin
- added microgrid grid actions to myems-api and myems-admin
- added microgrid heatpump actions to myems-api and myems-admin
- added microgrid load actions to myems-api and myems-admin
- added microgrid photovoltaic actions to myems-api and myems-admin
- added microgrid windturbine to system database
- added microgrid windturbine actions to myems-api and myems-admin
- added get all associated objects of microgrid to myems-api
- added new access_control procedure to mymes-api
- added svg, inverters and converters to microgrid in system database
- added svg to microgrid in myems-api and myems-admin
- added API Key to database, myems-api and myems-admin
- added access control to shopfloor in myems-api, myems-admin and myems-web
- added access control to store in myems-api, myems-admin and myems-web

### Changed
- renamed access_control to admin_control in myems-api
- changed forgot password and user register processes

### Fixed
- fixed dialog doesn't close after myems-admin logging out automatically
- fixed warning of dependencies in myems-web

### Removed
- None

## [v3.5.0] - 2023-06-09
### Added
- added bind command to meter feature to myems-api and myems-admin
- added bind command to space feature to myems-api and myems-admin
- added forgot password function to myems-api and myems-web
- added user register function to myems-api and myems-web
- added postal code to microgrid in database, myems-api, myems-admin
- added bind command to equipment feature to myems-api and myems-admin
- added bind command to combined equipment feature to myems-api and myems-admin
- added new user approval function to myems-admin
- added bind command to tenant feature to myems-api and myems-admin
- added bind command to store feature to myems-api and myems-admin
- added bind command to shopfloor feature to myems-api and myems-admin
- added new tables for microgrids to system database
-
### Changed
- updated the default tariff type and default tariff valid through date time in tariff editor

### Fixed
- fixed save button issue of tariff dialog in myems-admin
- fixed save button issue of email server dialog in myems-admin
-
### Removed
- removed tariff type 'block'(or tiered) from database, myems-api and myems-admin
-
## [v3.4.0] - 2023-06-01
### Added
- added tbl_commands to myems_system_db database
- added tbl_combianed_equipments_commands to myems_system_db database
- added tbl_equipments_commands to myems_system_db database
- added tbl_meters_commands to myems_system_db database
- added tbl_microgrids_commands to myems_system_db database
- added tbl_spaces_commands to myems_system_db database
- added tbl_stores_commands to myems_system_db database
- added tbl_shopfloors_commands to myems_system_db database
- added tbl_tenants_commands to myems_system_db database
- added command actions to myems-api
- added command feature to myems-admin
- added tbl_new_users to myems_user_db database
- added tbl_email_messages and tbl_email_message_sessions to myems_user_db database

### Changed
- updated translations of myems-admin
- changed theme of BarChart and MultiTrendChart in myems-web
- swapped columns color in dashboard of myems-web
- compacted distribution system in myems-web
- updated supported protocols of datasource in myems-api

### Fixed
- fixed HTTPError Deprecated Warning in myems-api
- fixed edit user issue in myems-api
- fixed save button issue of energy item dialog in myems-admin
- fixed validator issue of equipment parameter form in myems-admin
- fixed validator issue of combined equipment parameter form in myems-admin
- fixed webpack-dev-server version 4.12.0 caused compile errors
- fixed save button issue of non-working-day dialog in myems-admin

### Removed
- None

## [v3.3.0] - 2023-05-21
### Added
- Added captcha to myems-web login form
- Added captcha to myems-admin login form
- Added higher limit and lower limit to tbl_points in database
- Added is_in_alarm to tbl_points in database
- Added new rule fdd codes to myems-admin
- Added data zoom to y axis of MultipleLineChart in myems-web

### Changed
- Updated English Translation in myems-admin
- Updated Meter, Point, User and Space editor dialogs in myems-admin
- Replaced telnetlib with telentlib3 in myems-modbus-tcp
- Added maximum limit of user password length

### Fixed
- Fixed typo in database
- Fixed typo of error description in myems-api
- Fixed errors when marking as read, acknowledging and deleteing alarms from myems-web

### Removed
- Removed legacy docs for readthedocs, and replaced with https://myems.io

## [v3.2.0] - 2023-03-31
### Added
- added automatic logout action when myems-admin is idle for more than 5 minutes
- Add Environment Monitor to Space Data

### Changed
- None

### Fixed
- None

### Removed
- Removed table `tbl_shopfloor_working_days` from `myems_production_db`

## [v3.1.0] - 2023-03-03
### Added
- added working-days/non-working-days data into tenant energy categroy report
- added working-days/non-working-days data into store energy categroy report
- added working-days/non-working-days data into shopfloor energy categroy report
- added automatic logout action when myems-admin is idle for more than 5 minutes

### Changed
- None

### Fixed
- fixed null tooltip issue in MultiTrendChart.js

### Removed
- None
-
## [v3.0.0] - 2023-02-25
### Added
- added tbl_spaces_non_working_days to myems_system_db database
- added tbl_working_calendars_non_working_days to myems_system_db database
- added tbl_shopfloors_working_calendars to myems_system_db database
- added tbl_spaces_working_calendars to myems_system_db database
- added tbl_stores_working_calendars to myems_system_db database
- added tbl_tenants_working_calendars to myems_system_db database
- added calendars and non-working-days settings to myems-admin
- added working-days/non-working-days data into space energy categroy report

### Changed
- upgraded bootstrap to v3.4.1 in myems-admin

### Fixed
- fixed make the implicitly inserted semicolon explicit in myems-web
- fixed use of AngularJS markup in URL-valued attribute in myems-admin
- fixed variable defined multiple times in myems-api
- fixed unused local variable in myems-api
- fixed semicolon insertion in myems-web
- fixed unused variable, import, function or class in myems-web
- fixed unused variable, import, function or class in myems-admin
- fixed semicolon insertion in myems-admin

### Removed
- removed access control from GET action of offlinemeterfile in myems-api

## [v2.11.0] - 2023-01-09
### Added
- added base period data to Combined Equipment reports
- added read only property to administrator
-
### Changed
- updated translations of API errors in myems-web
- updated myems-web to redirect URL to login page after 10 minutes of user idling
-
### Fixed
- fixed pagination caused issue in DetailedDataTable of myems-web
- fixed issue of increment_rate_saving in combined equipment saving report
-
### Removed
-

## [v2.10.0] - 2022-12-24
### Added
- added offline meter saving report
- added base period data to Tenant reports
- added child spaces percentage data to excel of spaceenergycategory report
- added base period data to Store reports
- added child spaces percentages to spaceenergycategory in myems-web
- added base period data to Shopfloor reports
-
### Changed
-
### Fixed
- fixed issue of increment_rate_saving in tenant saving report
- fixed issue of increment_rate_saving in equipment saving report
- fixed issue of increment_rate_saving in space saving report
- fixed issue of electricity time-of-use pie chart in Excel exporters
- fixed issue of increment_rate_saving in store saving report
- fixed quick mode issue in combinedequipmentoutput report
- fixed issue of increment_rate_saving in shopfloor saving report
-
### Removed
-

## [v2.9.0] - 2022-12-19
### Added
- added base period data to Equipment reports
- added base period data to Meter reports
- added base period data to Virtual Meter reports
- added base period data to Offline Meter reports
-
### Changed
- updated format statements by period types in execel exporters
- Replaced LineChart with MultipleLineChart for related parameters of space reports in myems-web
- Replaced LineChart with MultipleLineChart for related parameters of combined equipment reports in myems-web
-
### Fixed
- fixed user calendar cannot fully display issue
- fixed issues of comparing decimal with zero
- fixed issue of increment_rate_saving in meter saving report
-
### Removed
-

## [v2.8.0] - 2022-12-01
### Added
- added DateRangePickerWrapper to myems-web
- added base period data to Space Energy Category report
- added base period data to Space Energy Item report
- added base period data to Space Carbon report
- added base period data to Space Cost report
- added base period data to Space Efficiency report
- added base period data to Space Income report
- added base period data to Space Load report
- added base period data to Space Output report
- added base period data to Space Saving report
- added base period data to Space Statistics report
-
### Changed
- Changed basePeriodDateRangePickerDisabled from readonly to disabled
- Decreased web message drop down list length in myems-admin
- Replaced LGTM with CodeQL for code scanning in README
- Replaced LineChart with MultipleLineChart for related parameters of meter reports in myems-web
- Replaced LineChart with MultipleLineChart for trend data of meter trend report in myems-web
- Replaced LineChart with MultipleLineChart for related parameters of equipment reports in myems-web
- Replaced LineChart with MultipleLineChart for related parameters of store reports in myems-web
- Replaced LineChart with MultipleLineChart for related parameters of shopfloor reports in myems-web
- Replaced LineChart with MultipleLineChart for related parameters of tenant reports in myems-web
- Upgraded angular.js to v1.8.3 in myems-admin
-
### Fixed
- fixed File is not always closed
- fixed Explicit returns mixed with implicit (fall through) returns
- fixed Empty except in myems-api
- fixed Variable defined multiple times
- fixed Unused local variable in myems-api
-
### Removed
-

## [v2.7.0] - 2022-11-03
### Added
- added energy categories filter to meter tracking report
- added meter energy report hyperlink with meter uuid as query string
- added hyperlink to energy report page for all meters in meter tracking
- added updating latest value of virtul point in myems-normalization
- added difference values to meter comparison report
- added quickmode parameter to most APIs in myems-api
-
### Changed
- added translations of TARIFF in myems-api
- updated query panel of web messages in myems-admin
- replaced chartjs with echarts for MultipleLineChart in myems-web
-
### Fixed
- fixed error translations in myems-web
- added required parameters to webmessages api request in myems-admin
- fixed base period timestamps index out of range error in myems-api
- fixed PEP 8 warnings in myems-api
-
### Removed
-

## [v2.6.0] - 2022-10-20
### Added
- added API error message for failing to save offline meter file
- added base period data to meter enegy report excel exporter in myems-api
-
### Changed
- refactored base_period_start_datetime_local and reporting_period_start_datetime_local of all reports in myems-api
- normalized base period start datetime and reporting period start datetime of all reports in myems-api
- split bulk insert data into small ones for meter/offlinemeter/virtualmeter billing/carbon procedures in myems-aggregation
-
### Fixed
- fixed PEP 8: W605 invalid escape sequence Z in myems-api
- fixed finally statement issues in myems-aggregation
- fixed unclosed database connections issues in myems-api
- replaced unnecessary energy_category_list with single variable in myems-aggregation
-
### Removed
-

## [v2.5.0] - 2022-10-11

### Added
- added base period data and change rates to meter energy report in myems-web
- added filters to FDD alarm report and notifications in myems-web
-
### Changed
- Split batch inserts into small ones in myems-aggregation
- Updated min_datetime issue in myems-cleaning (NOTE: add START_DATETIME_UTC to myems-cleaning/.env for upgrading)
- Set access_log off in nginx.conf for myems-admin and myems-web (NOTE: modify myems-web/nginx.conf and myems-admin/nginx.conf for upgrading)
-
### Fixed
- updated translations in Excel exporters
- added try except statements to virtualmeter of myems-api
- fixed TypeError: Object of type IntegrityError is not JSON serializable in myems-api
- fixed wrong meter2 name in Excel exporter of MeterComparison report
-
### Removed
-

## [v2.4.0] - 2022-09-30
### Added
- added config entry to indicate if the tariff appended to parameters data (NOTE: add IS_TARIFF_APPENDED to myems-api/.env for upgrading)

### Changed
- changed table color in the Excel exporters
- refactored FDD Fault Alarm database, api and web
- updated child spaces data in Dashboard
- changed associated points query order in myems-api

### Fixed
- updated combined equipment energy category Excel exporter to show parameters data even if there is no energy data
- fixed wrong multiple energy categories in Excel exporters

### Removed
- None

## [v2.3.0] - 2022-09-23
### Added
- added i18n to excel exporters of store
- added i18n to excel exporters of tenant
- added i18n to excel exporters of shopfloor
- added i18n to excel exporters of combined equipment
- added difference value to meter tracking report
- added translation of TARIFF in myems-web
- added barchart to Dashboard in myems-web
- added translation of API errors in myems-web
-
### Changed
- updated ChildSpacesTable of Dashboard in myems-web
- updated FDD Faults Report in myems-web
-
### Fixed
- updated datetime picker format pattern
- fixed integrity rate issue of MeterTracking report
- fixed MultipleLineChart blank screen issue in myems-web
-
### Removed
-

## [v2.2.0] - 2022-09-18
### Added
- added i18n to excel exporters of space
- added i18n to excel exporters of meter
- added i18n to excel exporters of virtual meter
- added i18n to excel exporters of offline meter
- added i18n to excel exporters of equipment
- added OceanBase to README
-
### Changed
-
### Fixed
- updated if/else statements for excelexporters in myems-api
-
### Removed
-

## [v2.1.0] - 2022-09-09
### Added
- added MAX/MIN/AVG to parameters line charts
- added associated equipments trend data to combined equipment input energy category report
- added new protocol to datasource in myems-api
- added meter saving report
- added meter comparison report
- added virtual meter saving report
-
### Changed
- updated demo database
- updated docker build instruction in README
- updated daterange picker in myems-web
-
### Fixed
- fixed start datetime issue for virtual point in myems-normalization
-
### Removed
-

## [v2.0.0] - 2022-08-18

### Added
- added combined equipment carbon dioxide emissions report
- added equipment carbon dioxide emissions report
- added shopfloor carbon dioxide emissions report
- added store carbon dioxide emissions report
- added space carbon dioxide emissions report
- added tenant carbon dioxide emissions report
- added data repair file UI to myems-admin
### Changed
-
### Fixed
- fixed issues when energy item list refreshing with energy category in myems-admin
- fixed virtual meter editor issue when refreshing meter list with meter type in myems-admin
- fixed virtual point issue of conversion from Float to Decimal in myems-normalization
-
### Removed
-


## [v1.9.6] - 2022-08-05
### Added
- added data integrity rates to meter tracking report in myems-api & myems-web
- added piecewise function to virtual point in myems-normalization
-
### Changed
-
### Fixed
- fixed energy category index error of storebatch report in myems-api
- fixed setDetailedDataTableData async issue of meterenergy report in myems-web
- fixed warnings on mouse over by set rsuite version to 5.16.3 in myems-web
### Removed
-

## [v1.9.5] - 2022-07-18
### Added
- added subtotal to meter/offlinemeter/virtualmeter batch report
- added mqtt to data source protocol in myems-api
- added tbl_template_files to myems_reporting_db
- added tbl_integrators to myems_system_db
- added alarm audio for notification in myems-web
- added alarm lottie for notification in myems-web
- added tbl_data_repair_files to myems_historical_db
- added data repair file actions to myems-api
- added data repair file procedure to myems-normalization
-
### Changed
- changed parameter line chart to multiple line chart for meterenergy report in myems-web

### Fixed
- removed invalid ORDER BY clause from myems-api
- fixed point timestamps issue of metertrend report in myems-web
- fixed error of DELETE a Virtual Meter from Store in myems-api
- fixed error of GET a Parameter of an Equipment in myems-api
- fixed typo in postman collection
### Removed
-

## [v1.9.4] - 2022-06-18
### Added
- Added meter id column to virtual meter editor.
- Added virtual meter batch analysis report.
- Added offline meter batch analysis report.
- Added offline meter carbon dioxide emissions report.
- Added sums by time of use types to meter energy report.

### Changed
- Changed default user expiration datetime to one year from the creation.
- Reduced insert values length each time in myems-modbus-tcp service.
- Updated routes and menu items name in myems-web (Database Update Required).
- Updated translations of myems-admin.

### Fixed
- Fixed remove file error in user_logger decorator of myems-api.
- Fixed email address validator issue in myems-api.
- Reduced length of title in Excel exporters of carbon reports.

### Removed
- None.

## [v1.9.3] - 2022-06-03
### Added
- Added quick mode to meterenergy report in myems-api.
- Added quick mode to spaceenergycategory report in myems-api.
- Added quick mode to spaceload report in myems-api.
- Added object ID to editor title of model dialogs in myems-admin.
- Added ID column to MeterBatch report in myems-web.
- Added ID column to MeterTracking report in myems-api and myems-web.
- Added energy value point name to Meter RealtimeChart in myems-web.

### Changed
- Updated translations of myems-admin.
- Updated MeterTracking Excel exporter.
- Updated MeterBatch Excel exporter.
- Deleted width limit from cascader-menu in myems-web.
- Updated falcon web framework version to the latest (3.1.0) in myems-api

### Fixed
- updated meterrealtime report to display right units of energy value.

### Removed
- None.

## [v1.9.2] - 2022-05-22

### Added
- added bilibili link to README.

### Changed
- updated Dockerfile of myems-web.
- updated translations of myems-admin.
- updated modbus acquisition procedure.
- simplified database update queries in myems-cleaning.
- simplified database insert queries in myems-normalization.
- updated pagination of meterRealtime in myems-web.
- moved menu tariff settings upper than cost center settings in myems-admin.

### Fixed
- fixed wrong http status for XXX_NAME_IS_ALREADY_IN_USE.
- fixed tuple indices type error in metertracking report.

### Removed
- None.

## [v1.9.1] -   2022-05-05
### Added
- added API reverse proxy in Apache conf.

### Changed
- replaced true with 1 in SQL statements of myems-api.
- updated user insert sql statement for failed_login_count.
- updated icons for vertical menu items.
- updated acquisition procedure of myems-modbus-tcp.
- updated myems-web for SCADA visualization system.
- updated Dockerfile of myems-web.

### Fixed
- fixed typo in virtualmetercarbon.
- updated database upgrade1.4.0 sql script
- set proxy_buffering off in nginx.conf files.
- fixed row meters index error in meterbatch report api.

### Removed
- None.

## [v1.9.0] -   2022-04-16
### Added
- added myems_production_db to database.
- added column to `myems_production_db`.`tbl_teams` in database.
- added instruction for running myems-api with waitress on Windows.
- added nano to Dockfile.
- added telnet to Dockerfile.

### Changed
- renamed folder admin to myems-admin, and folder web to myems-web.
- updated nginx configs for myems-admin and myems-web.
- updated upload folder path.
- renamed index tbl_tariffs_index in database.
- replaced TRUE/FALSE with 1/0 in SQL statements in myems-cleaning service.
- replaced TRUE/FALSE with 1/0 in SQL statements in myems-normalization service.
- updated example.env for myems-normalization.
- replaced TRUE/FALSE with 1/0 in SQL statements in myems-aggregation service.
- replaced FALSE with 0 in SQL statements.
- changed linechart background color when web ui is in light mode.
- removed dictionary parameter from cursor in myems-cleaning service.
- removed dictionary parameter from cursor in myems-normalization service.
- updated database demo scripts.
- removed dictionary parameter from cursor of combinedequipment api functions.
- updated Dockerfile and README of Web UI.
- updated .env path for docker run in README.
- updated docker instruction in README.

### Fixed
- Fixed Meter list search and clear issue.
- moved cnx.close after cursor.close in useractivity.write_log procedure.
- fixed no such file error in admin ui.
- moved cursor.close before cnx.close in myems aggregation service.

### Removed
- Removed search box from navbar of web ui.

## [v1.8.2] -   2022-03-16
### Added
- None.

### Changed
- replaced cnx.disconnect() with cnx.close() according to PEP 249
- updated docker compose version to 3.8
- updated README
- renamed database files

### Fixed
- fixed common time slot issues in aggregation service

### Removed
- None.

## [v1.8.1] -   2022-03-05
### Added
- added integration testing plan to README
- added StreamHandler to send logging output to sys.stderr

### Changed
- replaced DateTime with DateRangePicker for Advanced reports in Web UI
- replaced DateTime with DateRangePicker for EnergyFlowDiagram in Web UI
- updated Tariff Editor in Admin UI

### Fixed
- None.

### Removed
- None.

## [v1.8.0] -   2022-02-28
### Added
- added Meter Carbon Dioxide Emissions Report to Web UI
- added Virtual Meter Carbon Dioxide Emissions Report

### Changed
- updated Dashboard report in Web UI
- updated README for docker
- added limit 1 to number of ENERGY_VALUE points of meter
- updated docker compose files for windows host and for linux host
- replaced DateTime with DateRangePicker for Meter reports in Web UI
- replaced DateTime with DateRangePicker for Space reports in Web UI
- replaced DateTime with DateRangePicker for Store reports in Web UI
- replaced DateTime with DateRangePicker for Tenant reports in Web UI
- replaced DateTime with DateRangePicker for Shopfloor reports in Web UI
- replaced DateTime with DateRangePicker for Equipment reports in Web UI
- replaced DateTime with DateRangePicker for CombinedEquipment reports in Web UI

### Fixed
- fixed TypeError cased by undefined decimal value in Web UI
- fixed issues in CombinedEquipmentEfficiency report and EquipmentEfficiency report

### Removed
-   None.

## [v1.7.2] -   2022-02-19
### Added
- added default character set and collate to database
- added Mark All As Read action to notification

### Changed
- updated docker-compose guide
- added DateRangePicker to MeterEnergy report in Web UI

### Fixed
- updated Notification of Web UI

### Removed
-   None.

## [v1.7.1] -   2022-02-11
### Added
- added myems_carbon_db to recalculating script

### Changed
- updated mysql-connector-python version in README
- updated installation guide in README
- updated docs
- updated comment of tbl_web_messages in database
- updated database upgrade scripts
- Bump node-sass from 6.0.1 to 7.0.0 in Web
- updated Web Message actions in API and Notification Page in Web UI
- updated POSTMAN file

### Fixed
- fixed issue of Notification in Web UI
- fixed issue of tbl_users in database

### Removed
-   None.

## [v1.7.0] -   2022-01-28
### Added
- added new database myems_carbon_db
- added alternative uuid parameter to reports of combined equipment, equipment, meter, shopfloor, store and tenant
- added meter carbon dioxide emission report to api
- added meter carbon dioxide emission aggregation procedure
- added virtual meter carbon dioxide emission aggregation procedure
- added offline meter carbon dioxide emission aggregation procedure

### Changed
- updated architecture images in README
- updated components images in docs

### Fixed
- fixed select statements issue in tenant reports.
- fixed fraction numerator and denominator issue in combinedequipmentefficiency and equipmentefficiency reports
- fixed issue of config in aggregation service
- fixed issue of carbon_dioxide_emission_factor in aggregation service
- fixed issues in README

### Removed
-   None.

## [v1.6.1] -   2022-01-18
### Added
- added docker image immigration to readme.
- added QRCode in String to Space/Meter/Store/Tenant/Equipment/CombinedEquipment in API

### Changed
- added alternative parameter meteruuid to meter reports
- updated docker installation in README
- improved virtual meter editor in admin ui.
- upgraded echarts version to 5.2.2 in web ui.

### Fixed
-   None.

### Removed
-   None.


## [v1.6.0] -   2021-12-31
### Added
-   added energy output and input to combined equipment efficiency report
-   added energy output and input to equipment efficiency report
-   added offline meter billing procedure to aggregation service
-   added virtual meter billing procedure to aggregation service
-   added PUT actions to text/wechat/email messages in api
-   added POST actions to create new email/wechat/text messages
-   added lock/unlock user who failed login some times to admin and api
-   added bind-mount upload file folder to containers of myems-api and admin

### Changed
-   updated dependencies in web ui
-   updated react-countup to v6.1.0 in web ui
-   updated Meter RealtimeChart in web ui
-   updated web for latest Node.js version
-   updated get messages by date range in admin and api
-   updated get emailmessages api in postman and readme
-   updated config.py in myems-aggregation service

### Fixed
-   None

### Removed
-   None.

## [v1.5.1] -   2021-12-18
### Added
-   Added lock/unlock user function if user failed login with wrong password.

### Changed
- Updated email message api and view with start/end datetime parameters.
- Changed all datatype JSON columns to datatype LONGTEXT in database.

### Fixed
-   None.

### Removed
-   None.

## [v1.5.0] -   2021-12-12
### Added
-   Added energy model database
-   Added access control to all core entities in api and admin ui.

### Changed
-   Updated notification(web message) in web and api
-   Updated command of myems-api service in docker-compose.
-   Updated Dockerfile of myems-api.
-   Updated virtual meter procedure in normalization service.

### Fixed
-   None.

### Removed
-   None.

## [v1.4.0] -   2021-11-14
### Added
-   added installation on docker to myems-modbus-tcp.

### Changed
-   Merged expression table into virtual meter table in database.
    NOTE: THIS CHANGE MAY BREAK YOUR SYSTEM.

    Upgrade procedure for this change:
    1. Stop the myems-normalization service or container.
    2. Backup your database.
    3. Upgrade myems/admin, myems/myems-api, and myems/myems-normalization source code,
       and keep previous .env files unchanged.
    4. Run database/upgrade/upgrade1.4.0.sql to merge expression into virtual meter
    5. Check the virtual meters in Admin UI.
    6. Start the myems-normalization service or container.

-   updated virtual meter model view in admin ui
-   updated docker hub address in README
-   updated excel exporters to make them print friendly
-   added access control to actions of user in api

### Fixed
-   fixed issue in on_delete of gateway in API
-   upgraded falcon framework to v3.0.1 in API to fix warnings

### Removed
-   None.

## [v1.3.4] -   2021-11-06
### Added
-   added notification drop down list and notification page.
-   added new period type 'weekly'.
-   added installation on docker to README.

### Changed
-   updated Dockerfiles.
-   added default gateway token to database and myems_modbus_tcp

### Fixed
-   fixed NoneType errors in detailed data formatters of Web UI.

### Removed
-   None.

## [v1.3.3] -   2021-10-30
### Added
-   added missing rule_id in myems_fdd_db.

### Changed
-   updated package.json in web ui
-   updated README and database test procedure
-   added validation of offline meter hourly values to myems-normalization service
-   updated offline meter data template file
-   added new period type 'weekly' to meterenergy and aggregate_hourly_data_by_period in API
-   updated comments in aggregate_hourly_data_by_period of API
-   updated myems-api installation.

### Fixed
-   fixed NoneType error in myems-cleaning service
-   fixed warnings in myems-aggregation service
-   fixed detailed data sort issues in Web UI

### Removed
-   removed duplicate entry in i18n of Web UI
-   removed unused import from API.

## [v1.3.2] -   2021-10-22
### Added
-   added associated equipments data to combinedequipmentefficiency report.
-   added Pie Charts of TCE/TCO2E to excelexporters of equipmentenergycategory, combinedequipmentenergycategory and storeenergycategory.
-   added Pie charts of TCE and TCO2E to excel exporter of shopfloorenergycategory report.
-   added validation for area of shopfloor, space, store and tenant in API.

### Changed
-   reformatted excel exporters of shopfloor reports.
-   reformatted excel exporters of store reports.
-   reformatted excel exporters of tenant reports
-   reformatted excel exporters of equipment reports
-   renamed parameter worksheet names in excel exporters.
-   updated database demo data in German.
-   updated Database Demo in English.

### Fixed
-   fixed PEP8 warnings.
-   fixed warnings in Excel exporters.

### Removed
-   Remove Child Space Data Section from EquipmentEnergyCategory Excel Exporter.
-   deleted unused comments from excelexporters.


## [v1.3.1] -   2021-10-15
### Added
-   added maximum load to tenantbatch report

### Changed
-   updated config.py files to move all variables to .env files via Python Decouple
-   modified the doc for docker-compose
-   updated database installation script and README
-   reformatted excel exporters
-   changed name font from Constantia to Arial in Excel exporters.

### Fixed
-   fixed error when opening CombinedEquipmentEfficiency Excel report
-   fixed issue for editing user name and password in Admin UI
-   fixed NoneType issues in ExcelExporters.

### Removed
-   None.

## [v1.3.0] -   2021-09-04
### Added
-   added expiration datetimes to User in Admin UI
-   added expiration datetimes to user actions in API
-   added expiration datetimes to user table in database
-   added column ID to StoreBatch Excel Exporter in API
-   added meter ID to meterbatch excel exporter in API
-   added new datasource protocols to API
-   added API error messages to translations.js and i18n.js
-   added spinners to Dashboard of Web UI.

### Changed
-   replaced Chinese with English in Excel Exporters of API
-   changed start&end datetime formatter for tariff from timestamp to strftime
-   changed lease start&end datetime formatter for tenant from timestamp to strftime
-   changed last run datetime and next run datetime formatter for rule from timestamp to strftime
-   changed last seen datetime formatter for gateway from timestamp to strftime
-   changed last seen datetime formatter of datasource from timestamp to strftime
-   changed upload datetime formatter of knowledgefile and offlinemeterfile from timestamp to strftime
-   changed cost file upload datetime formatter from timestamp to strftime
-   updated translation of Admin UI
-   updated database README
-   updated demo database for database ingestion service
-   updated distibutionssystem point value timeout value to 30 minutes
-   updated Admin UI to make error messages more specific
-   updated translations of KGCE & KGCO2E in Admin UI
-   updated userlogger in API to pass HTTPError to client.

### Fixed
-   fixed PEP8 warnings in API
-   fixed typo in contact controller of Admin UI
-   added try_files directive to avoid 404 error while refreshing pages in Web UI
-   modified API error message for knowledge file cannot be removed from disk.

### Removed
-   removed cookies usages from API

## [v1.2.3] -   2021-09-04
### Added
-   added tbl_reports to myems_reporting_db in database.
-   added trusted-host to Dockerfiles

### Changed
-   updated README.
-   renamed language cn to zh-cn in Admin UI

### Fixed
-   fixed Local Storage conflicts in Admin UI and Web UI .
-   fixed issues in database demo script

### Removed
-   None.

## [v1.2.2] -   2021-08-28
### Added
-   added user log to UserLogin, ChangePassword and ResetPassword in API
-   implemented user_logger decorators in API
-   added default passwords to README.

### Changed
-   updated myems_user_db.tbl_logs in database
-   updated i18n of WebUI
-   changed user token hash algorithm from sha1 to sha256 in API
-   upgraded dropzone js library in Admin UI
-   moved css files for dropzone from js folder to css folder in Admin UI

### Fixed
-   fixed code style warnings in README
-   fixed PEP8 warnings in API
-   fixed code style warnings in API
-   fixed translation errors in Admin UI
-   fixed issues of markdown in README files
-   fixed typeof issue of dropzone js in Admin UI
-   fixed issue of 'typeof' expression compared to 'null' in Web UI
-   fixed toaster issues for uploading file in Admin UI

### Removed
-   removed unnecessary dropzone-amd-module library from Admin UI

## [v1.2.1] -   2021-08-19
### Added
-   Added Missing Error Messages Words of API to Web UI i18n
-   Added rule_id to messages tables of fdd database
-   added version tags to images in Dockerfile

### Changed
-   renamed virtualmeter.model.html in Admin UI
-   replaced stateChangeStart with transitions.onStart in Admin UI
-   added filters for jstree action types of menu and space in Admin UI
-   updated README of Web UI
-   replaced href with ng-href in Admin UI
-   upgraded Highcharts JS to v9.1.2
-   upgraded jquery-ui to v1.12.1
-   updated Admin UI translations for Error Messages of API
-   upgraded ocLazyLoad to v1.0.10 in Admin UI
-   updated Dockerfiles to add pip mirrors
-   upgraded AngularJS to v1.8.2

### Fixed
-   removed unnecessary jc.jsextend library from Admin UI
-   fixed debugging code issues in Admin UI
-   fixed unused code issues in Admin UI
-   fixed self assignment error in Web UI
-   fixed 'Clear-text logging of sensitive information' in API
-   fixed 'The variable binary_file_data does not seem to be defined for all execution paths' in API
-   replaced == with === to avoid casting in Admin UI
-   fixed response body of Restore actions
-   fixed typos in database
-   fixed typo in API
-   fixed typo in demo data of database

### Removed
-   removed unused logs
-   removed diff-match-patch library from Admin UI
-   removed jeditable library from Admin UI
-   removed js plugins codemirror and summernote from Admin UI
-   removed 'unused import' from API
-   removed uncessary pass from acquisition.py of myems-modbus-tcp
-   removed unused import from meterbatch.py of API
-   removed unnecessary library mathjax from Admin UI
-   removed unnecessary libraries d3, and3, nvd3 and c3 from Admin UI
-   removed unnecessary library nggrid from Admin UI

## [v1.2.0] -   2021-08-08
### Added
-   Added demo data to database

### Changed
-   Replaced every_day_* to periodic_* in excelexporters of API
-   Updated Dockerfiles

### Fixed
-   Replaced every_day_* to periodic_* in excelexporters of API
-   Fixed data issues of tbl_menus in database

### Removed
-   Deleted unnecessary words in translations of Admin UI

## [v1.1.6] -   2021-08-02
### Added
-   Added Meter Batch Analysis Report
-   Added Child Space Share Pies for SpaceCost in Web UI
-   Added Web UI & Admin UI Installation Guide on Apache Web Server
-   Added Dockerfiles
-   Added Customized Menus in Web UI, API and Admin UI

### Changed
-   None.

### Fixed
-   Upgraded jquery to v2.2.4 in Admin UI

### Removed
-   None.

## [v1.1.5] -   2021-07-20
### Added
-   None.

### Changed
-   changed all worksheet names of Excel exporters in API

### Fixed
-   updated upgrade1.1.4 sql
-   fixed issue of gitignore in Admin UI

### Removed
-   None.

## [v1.1.4] -   2021-07-19
### Added
-   added tbl_email_messages to myems_reporting_db
-   added data sort to FDD messages in Admin UI
-   added new category to FDD rule in API & Admin UI
-   added Search Input for meters in Web UI
-   added last year data to dashboard
-   added ChildSpaceProportion SharePies to Space Energy Category report of Web UI
-   added ORDER BY utc_date_time to all digital parameters data in API
-   added the pagination for meter realtime page
-   added pagination to MeterRealtime in Web UI
-   added internationalization of Vertical Navigation Bar in Web UI
-   added Equipment Batch Analysis report API
-   added Cost File to API and Admin UI
-   added restore button to offline meter file in API and Admin UI

### Changed
-   changed GET Data Source Point Collection to order by ID
-   changed equipment and combined equipment associated points name to parameters name in reports API
-   updated validate expression of rule in API
-   updated i18n in Web UI
-   upgraded Web UI library to 2.10.2

### Fixed
-   fixed typo for deleting email messages in Admin UI
-   fixed issues of deleting text message and wechat message in Admin UI
-   fixed base period cost units issue of Dashboard API
-   fixed selected meter issues in onSearchMeter of Web UI
-   fixed wrong HTTP Status Code issues in API
-   fixed Child Space Share Pie issue in Excel exporter of spaceenergycategory

### Removed
-   Drop table tbl_sms_recipients from myems_fdd_db
-   deleted parameters data from Dashboard

## [v1.1.3] -   2021-05-25
### Added
-   added Combined Equipment Batch Analysis Report
-   added Shopfloor Batch Analysis Report
-   added Store Batch Analysis Report
-   added Tenant Batch Analysis Report
-   implemented virtual point calculating in myems-normalization service
-   added is_virtual to tbl_points in database
-   added gateway process to myems-modbus-tcp service
-   added gateway process to myems-bacnet service
-   added procedure to update last seen datetime of data source in myems-modbus service
-   added last seen datetime to data source setting in Admin UI
-   added last seen datetime to Gateway Setting in Admin UI
-   added excel exporter of spaceefficiency report in API

### Changed
-   updated Dashboard in web to display energy data of this year
-   updated tbl_expressions in database
-   added start value and end value to metertracking report
-   updated comments and log messages in myems-modbus-tcp service
-   improved theme of energyflowdiagram in Web UI

### Fixed
-   updated metertracking report to reduce duplicated meters
-   fixed detailed value missing issue in SpaceEfficiency report in Web UI

### Removed
-   None.

## [v1.1.2] -   2021-04-23
### Added
-   added associated parameters data to excel exporter of shopfloorstatistics in API
-   added associated parameters data to excel exporter of shopfloorsaving in API
-   added associated parameters data to excel exporter of shopfloorload in API
-   added associated parameters data to excel exporter of shopfloorenergyitem in API
-   added associated parameters data to excel exporter of shopfloorenergycategory in API
-   added associated parameters data to excel exporter of shopfloorcost in API
-   added associated parameters data to excel exporter of storestatistics in API
-   added associated parameters data to excel exporter of storesaving in API
-   added associated parameters data to excel exporter of storeload in API
-   added associated parameters data to storeenergyitem in API
-   added associated parameters data to excel exporter of storeenergycategory in API
-   added associated parameters data to excel exporter of storecost in API
-   added associated parameters data to excel exporter of spacestatistics in API
-   added associated parameters data to excel exporter of spacesaving in API
-   added associated parameters data to excel exporter of spaceoutput in API
-   added associated parameters data to excel exporter of spaceload in API
-   added associated parameters data to excel exporter of spaceincome in API
-   added associated parameters data to excel exporter of spaceenergyitem in API
-   added associated parameters data to excel exporter of spaceenergycategory in API
-   added associated parameters data to excel export of spacecost in API
-   added associated parameters data to excel exporter of metertrend in API
-   added associated parameters data to excel exporter of meterenergy in API
-   added associated parameters data to excel exporter of metersubmetersbalance in API
-   added parameters data to excel exporter of metercost in API
-   added associated parameters data to excel exporter of tenantstatistics in API
-   added associated parameters data to excel exporter of tenantsaving in API
-   added associated parameters data to excel exporter of tenantload in API
-   added associated parameters data to excel exporter of tenantenergyitem in API
-   added associated parameters data to excel exporter of tenantenergycategory in API
-   added associated parameters data to excel exporter of tenantcost in API
-   added associated parameters data to excel exporter of combinedequipmentstatistics in API
-   added associated parameters data to combinedequipmentsaving in API
-   added associated parameters data to combinedequipmentload in API
-   added associated parameters data to combinedequipmentoutput in API
-   added associated parameters data to combinedequipmentincome in API
-   added associated parameters data to combinedequipmentenergyitem in API
-   added associated parameters data to combinedequipmentenergycategory in API
-   added associated parameters data to combinedequipmentcost in API
-   added quickmode to HTTP request parameters of MeterTrend report in API
-   added parameter data to excel exporter of EquipmentStatistics in API
-   added parameter data to excel exporter of EquipmentSaving in API
-   added parameter data to excel exporter of EquipmentOutput in API
-   added parameter data to excel exporter of EquipmentLoad in API
-   added parameters data to excel exporter of EquipmentEnergyItem in API
-   added parameters data to excel exporter of EquipmentEnergyCategory in API

### Changed
-   updated README
-   updated excel exporter of metersubmetersbalance in API
-   updated excel exporter of meterenergy in API
-   updated excel exporter of metercost in API
-   updated panel width and height of costcenter in Admin UI
-   updated panel width and height of combinedequipment view in Admin UI
-   updated panel width and height of equipment view in Admin UI
-   changed query form column width from auto to xs={6} sm={3} in Web UI

### Fixed
-   fixed issues in excel exporters of combinedequipment in API
-   added parameters validator to statistics_hourly_data_by_period in API
-   added code to validate parameters of averaging_hourly_data_by_period in API
-   fixed issue in Excel exporter of equipmentincome in API
-   fixed unit issue in CombinedEquipmentCost report in API


### Removed
-   deleted slim-scroll from and added maxheight to panel of views in Admin UI


## [v1.1.1] -   2021-03-31
### Added
-   added associated equipment data to CombinedEquipmentCost report in API
-   added associated equipment data to CombinedEquipmentStatistics report in API
-   added associated equipment data to CombinedEquipmentSaving report in API
-   added associated equipment data to CombinedEquipmentOutput report in API
-   added associated equipment data to CombinedEquipmentLoad report in API
-   added associated equipment data to CombinedEquipmentIncome report in API
-   added associated equipment data to CombinedEquipmentEnergyItem report in API
-   added associated equipment data to CombinedEquipmentEnergyCategory report in API
-   added quickmode parameter to combinedequipmentefficiency report in API
-   added associated equipment data to CombinedEquipmentStatistics in Web UI
-   added associated equipment data to CombinedEquipmentLoad in Web UI
-   added excel exporter of equipmentcost reporter in API
-   added associated equipment data to CombinedEquipmentEnergyItem report in API
-   added AssociatedEquipmentTable to CombinedEquipmentIncome Report in web UI
-   added AssociatedEquipmentTable to CombinedEquipmentSaving Report in web UI
-   added AssociatedEquipmentTable to CombinedEquipmentOutput Report in web UI
-   added AssociatedEquipmentTable to CombinedEquipmentIncome Report in web UI
-   added AssociatedEquipmentTable to CombinedEquipmentCost Report in web UI
-   added AssociatedEquipmentTable to CombinedEquipmentEnergyCategory Report in web UI
-   added AssociatedEquipmentTable to CombinedEquipmentEnergyItem Report in web UI
-   added last_run_datetime and next_run_datetime to rule in API
-   added Deutsch (German) login language list in admin UI

### Changed
-   reduced font size of meterrealtime in Web UI
-   moved category before fdd_code of rule in admin UI and API

### Fixed
-   fixed omission mistakes in myems-cleaning
-   fixed error for large number of parameters in combinedequipmentefficiency and equipmentefficiency in API
-   fixed error of None Comparison in API
-   fixed NoneType error in all Load reports API.

### Removed
-   None.


## [v1.1.0] -   2021-03-18
### Added
-   added excel exporter of equipmentefficiency report.
-   added excel exporter of conbinedequipmentefficiency report in API.
-   added 'optional' tips to meter,virtual meter and offline meter setting in admin UI.
-   added Optional key to translation in admin UI.
-   added cominbedequipmentefficiency report to api and web.
-   added equipmentefficiency report api.

### Changed
-   updated cost file controller in admin UI
-   updated user login session expire time to 8 hours.
-   changed web UI and API to set contact of space is optional.

### Fixed
-   fixed http headers issues of offlinemeterfile, knowledgefile and costfile in admin UI
-   changed float datatype to Decimal datatype for offline meter normalization.
-   fixed issue of add space in web UI.
-   added historical database close and disconnect at the end of reports.

### Removed
-   None.

## [v1.0.8] -   2021-03-11
### Added
-   added excel exporter of combinedequipmentstatistics report
-   added translation for German
-   added excel exporter of storesaving report
-   added excel exporter of equipmentincome report
-   added excel exporter of shopfloorsaving report
-   added excel exporter of equipmentload report

### Changed
-   Changed default reporting range in EnergyFlowDiagram.

### Fixed
-   None.

### Removed
-   None.

## [v1.0.7] -   2021-03-07
### Added
-   added excel exporter of storeload report
-   added excel exporter of spaceincome report
-   added excel exporter of equipmentsaving report
-   added excel exporter of combinedequipmentsaving report
-   added excel exporter of combinedequipmentload report
-   added excel exporter of spaceoutput report
-   added excel exporter of combinedequipmentoutput
-   added excel exporter of combinedequipmentcost report
-   added excel exporter of shopfloorcost report
-   added excel exporter of shopfloorload report
-   added excel exporter of combinedequipmentenergycategory report
-   added excel exporter of combinedequipmentitem report.
-   added excel exporter of equipmentenergyitem report.
-   added excel exporter of equipmentenergycategory report.
-   added excel exporter of shopfloorenergyitem report.

### Changed
-   None.

### Fixed
-   fixed wrong HTTP headers in admin.
-   fixed typo in combinedequipment controller in admin.
-   fixed energy item undefined issue when edit virtual meter and offline meter.

### Removed
-   removed 'required' property from equipment model in admin.

## [v1.0.6] -   2021-02-26
### Added
-   added store statistics report excel exporter.
-   added equipment tracking excel exporter.
-   added store cost report excel exporter.
-   added equipment statistics report excel exporter.
-   added store energy item report excel exporter.
-   added shopfloor statistics report excel exporter.
-   merged myems-api.

### Changed
-   modified database table tbl_energy_flow_diagrams_links

### Fixed
-   fixed energy category names and units issue in EnergyItem reports.

### Removed
-   None.

## [v1.0.5] -   2021-02-23
### Added
-   None.

### Changed
-   None.

### Fixed
-   None.

### Removed
-   None.

[Unreleased]: https://gitee.com/MyEMS/myems/compare/v5.6.0...HEAD
[5.6.0]: https://gitee.com/MyEMS/myems/compare/v5.5.0...v5.6.0
[5.5.0]: https://gitee.com/MyEMS/myems/compare/v5.4.0...v5.5.0
[5.4.0]: https://gitee.com/MyEMS/myems/compare/v5.3.0...v5.4.0
[5.3.0]: https://gitee.com/MyEMS/myems/compare/v5.2.0...v5.3.0
[5.2.0]: https://gitee.com/MyEMS/myems/compare/v5.1.0...v5.2.0
[5.1.0]: https://gitee.com/MyEMS/myems/compare/v4.12.0...v5.1.0
[4.12.0]: https://gitee.com/MyEMS/myems/compare/v4.11.0...v4.12.0
[4.11.0]: https://gitee.com/MyEMS/myems/compare/v4.10.0...v4.11.0
[4.10.0]: https://gitee.com/MyEMS/myems/compare/v4.9.1...v4.10.0
[4.9.1]: https://gitee.com/MyEMS/myems/compare/v4.9.0...v4.9.1
[4.9.0]: https://gitee.com/MyEMS/myems/compare/v4.8.0...v4.9.0
[4.8.0]: https://gitee.com/MyEMS/myems/compare/v4.7.0...v4.8.0
[4.7.0]: https://gitee.com/MyEMS/myems/compare/v4.6.0...v4.7.0
[4.6.0]: https://gitee.com/MyEMS/myems/compare/v4.5.0...v4.6.0
[4.5.0]: https://gitee.com/MyEMS/myems/compare/v4.4.0...v4.5.0
[4.4.0]: https://gitee.com/MyEMS/myems/compare/v4.3.0...v4.4.0
[4.3.0]: https://gitee.com/MyEMS/myems/compare/v4.2.0...v4.3.0
[4.2.0]: https://gitee.com/MyEMS/myems/compare/v4.1.0...v4.2.0
[4.1.0]: https://gitee.com/MyEMS/myems/compare/v4.0.0...v4.1.0
[4.0.0]: https://gitee.com/MyEMS/myems/compare/v3.12.0...v4.0.0
[3.12.0]: https://gitee.com/MyEMS/myems/compare/v3.11.0...v3.12.0
[3.11.0]: https://gitee.com/MyEMS/myems/compare/v3.10.0...v3.11.0
[3.10.0]: https://gitee.com/MyEMS/myems/compare/v3.9.0...v3.10.0
[3.9.0]: https://gitee.com/MyEMS/myems/compare/v3.8.0...v3.9.0
[3.8.0]: https://gitee.com/MyEMS/myems/compare/v3.7.0...v3.8.0
[3.7.0]: https://gitee.com/MyEMS/myems/compare/v3.6.0...v3.7.0
[3.6.0]: https://gitee.com/MyEMS/myems/compare/v3.5.0...v3.6.0
[3.5.0]: https://gitee.com/MyEMS/myems/compare/v3.4.0...v3.5.0
[3.4.0]: https://gitee.com/MyEMS/myems/compare/v3.3.0...v3.4.0
[3.3.0]: https://gitee.com/MyEMS/myems/compare/v3.2.0...v3.3.0
[3.2.0]: https://gitee.com/MyEMS/myems/compare/v3.1.0...v3.2.0
[3.1.0]: https://gitee.com/MyEMS/myems/compare/v3.0.0...v3.1.0
[3.0.0]: https://gitee.com/MyEMS/myems/releases/tag/v3.0.0
<|MERGE_RESOLUTION|>--- conflicted
+++ resolved
@@ -17,11 +17,9 @@
 - fixed issue of pop message in myems-admin
 - fixed issue of meter import function in myems-api
 - fixed issue of virtual meter import function in myems-api
-<<<<<<< HEAD
 - fixed administrator access control issues of clone functions in myems-api
-=======
 - fixed issue of data source in myems-admin
->>>>>>> eea16e2e
+
 ### Removed
 - removed tbl_energy_storage_containers_sensors from myems_system_db in database
 
