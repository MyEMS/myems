-- MyEMS User Database

-- ---------------------------------------------------------------------------------------------------------------------
-- Schema myems_user_db
-- ---------------------------------------------------------------------------------------------------------------------
DROP DATABASE IF EXISTS `myems_user_db` ;
CREATE DATABASE IF NOT EXISTS `myems_user_db` CHARACTER SET 'utf8mb4' COLLATE 'utf8mb4_unicode_ci' ;
USE `myems_user_db` ;

-- ---------------------------------------------------------------------------------------------------------------------
-- Table `myems_user_db`.`tbl_email_messages`
-- ---------------------------------------------------------------------------------------------------------------------
DROP TABLE IF EXISTS `myems_user_db`.`tbl_email_messages`;

CREATE TABLE IF NOT EXISTS `myems_user_db`.`tbl_email_messages`  (
  `id` BIGINT NOT NULL AUTO_INCREMENT,
  `recipient_name` VARCHAR(128) NOT NULL,
  `recipient_email` VARCHAR(128) NOT NULL,
  `subject` VARCHAR(128) NOT NULL,
  `message` LONGTEXT NOT NULL,
  `attachment_file_name` VARCHAR(128) NULL DEFAULT NULL,
  `attachment_file_object` LONGBLOB NULL,
  `created_datetime_utc` DATETIME NOT NULL,
  `scheduled_datetime_utc` DATETIME NOT NULL,
  `status` VARCHAR(32) NOT NULL COMMENT 'new, sent, timeout',
  PRIMARY KEY (`id`));
CREATE INDEX `tbl_email_messages_index_1` ON  `myems_user_db`.`tbl_email_messages` (`status`, `scheduled_datetime_utc`);

-- ---------------------------------------------------------------------------------------------------------------------
-- Table `myems_user_db`.`tbl_email_message_sessions`
-- ---------------------------------------------------------------------------------------------------------------------
DROP TABLE IF EXISTS `myems_user_db`.`tbl_email_message_sessions`;

CREATE TABLE IF NOT EXISTS `myems_user_db`.`tbl_email_message_sessions`  (
  `id` BIGINT NOT NULL AUTO_INCREMENT,
  `recipient_email` VARCHAR(128) NOT NULL,
  `token` VARCHAR(128) NOT NULL,
  `expires_datetime_utc` DATETIME NOT NULL,
  PRIMARY KEY (`id`));
CREATE INDEX `tbl_email_message_sessions_index_1` ON  `myems_user_db`.`tbl_email_message_sessions` (`recipient_email`);

-- ---------------------------------------------------------------------------------------------------------------------
-- Table `myems_user_db`.`tbl_users`
-- ---------------------------------------------------------------------------------------------------------------------
DROP TABLE IF EXISTS `myems_user_db`.`tbl_users` ;

CREATE TABLE IF NOT EXISTS `myems_user_db`.`tbl_users` (
  `id` BIGINT NOT NULL AUTO_INCREMENT,
  `name` VARCHAR(128) NOT NULL,
  `uuid` CHAR(36) NOT NULL,
  `display_name` VARCHAR(128) NOT NULL,
  `email` VARCHAR(128) NOT NULL,
  `salt` VARCHAR(128) NOT NULL,
  `password` VARCHAR(256) NOT NULL,
  `is_admin` BOOL NOT NULL ,
  `is_read_only` BOOL NOT NULL DEFAULT 0,
  `privilege_id` BIGINT NULL,
  `account_expiration_datetime_utc` DATETIME NOT NULL,
  `password_expiration_datetime_utc` DATETIME NOT NULL,
  `failed_login_count` INT NOT NULL DEFAULT 0,
  PRIMARY KEY (`id`));

-- --------------------------------------------------------------------------------------------------------------------
-- Example Data for table `myems_user_db`.`tbl_users`
-- --------------------------------------------------------------------------------------------------------------------
START TRANSACTION;
USE `myems_user_db`;
-- default username: administrator
-- default password: !MyEMS1
INSERT INTO `myems_user_db`.`tbl_users`(`id`, `name`, `uuid`, `display_name`, `email`, `salt`, `password`, `is_admin`, `privilege_id`, `account_expiration_datetime_utc`, `password_expiration_datetime_utc`, `failed_login_count`)
VALUES
(1, 'administrator', 'dcdb67d1-6116-4987-916f-6fc6cf2bc0e4', 'Administrator', 'administrator@myems.io', 'adfd6fb6d78d4e3780ebdd6afdec2c3a', 'bc00df65270b1a72b9ed37136fa95a695896edc8c114391821f5edc6b1bbdbabc3d449962f8d1c7a4ec3f2d0a1a79055623963d88ecb9b778423194ff7b6be42', 1, NULL, '2099-12-31 16:00:00', '2099-12-31 16:00:00', 0);
COMMIT;

-- ---------------------------------------------------------------------------------------------------------------------
-- Table `myems_user_db`.`tbl_privileges`
-- ---------------------------------------------------------------------------------------------------------------------
DROP TABLE IF EXISTS `myems_user_db`.`tbl_privileges` ;

CREATE TABLE IF NOT EXISTS `myems_user_db`.`tbl_privileges` (
  `id` BIGINT NOT NULL AUTO_INCREMENT,
  `name` VARCHAR(45) NOT NULL,
  `data` LONGTEXT NOT NULL COMMENT 'MUST be in JSON format',
  PRIMARY KEY (`id`));

-- ---------------------------------------------------------------------------------------------------------------------
-- Table `myems_user_db`.`tbl_sessions`
-- ---------------------------------------------------------------------------------------------------------------------
DROP TABLE IF EXISTS `myems_user_db`.`tbl_sessions` ;

CREATE TABLE IF NOT EXISTS `myems_user_db`.`tbl_sessions` (
  `id` BIGINT NOT NULL AUTO_INCREMENT,
  `user_uuid` CHAR(36) NOT NULL,
  `token` VARCHAR(128) NOT NULL,
  `utc_expires` DATETIME NOT NULL,
  PRIMARY KEY (`id`));

-- ---------------------------------------------------------------------------------------------------------------------
-- Table `myems_user_db`.`tbl_logs`
-- ---------------------------------------------------------------------------------------------------------------------
DROP TABLE IF EXISTS `myems_user_db`.`tbl_logs` ;

CREATE TABLE IF NOT EXISTS `myems_user_db`.`tbl_logs` (
  `id` BIGINT NOT NULL AUTO_INCREMENT,
  `user_uuid` CHAR(36) NOT NULL,
  `request_datetime_utc` DATETIME NOT NULL,
  `request_method` VARCHAR(256) NOT NULL,
  `resource_type` VARCHAR(256) NOT NULL,
  `resource_id` BIGINT NULL,
  `request_body` LONGTEXT NULL COMMENT 'MUST be in JSON format',
  PRIMARY KEY (`id`));
CREATE INDEX `tbl_logs_index_1` ON  `myems_user_db`.`tbl_logs`  (`user_uuid`, `request_datetime_utc`, `request_method`);

-- ---------------------------------------------------------------------------------------------------------------------
-- Table `myems_user_db`.`tbl_new_users`
-- ---------------------------------------------------------------------------------------------------------------------
DROP TABLE IF EXISTS `myems_user_db`.`tbl_new_users` ;

CREATE TABLE IF NOT EXISTS `myems_user_db`.`tbl_new_users` (
  `id` BIGINT NOT NULL AUTO_INCREMENT,
  `name` VARCHAR(128) NOT NULL,
  `uuid` CHAR(36) NOT NULL,
  `display_name` VARCHAR(128) NOT NULL,
  `email` VARCHAR(128) NOT NULL,
  `salt` VARCHAR(128) NOT NULL,
  `password` VARCHAR(256) NOT NULL,
  PRIMARY KEY (`id`));

-- ---------------------------------------------------------------------------------------------------------------------
-- Table `myems_user_db`.`tbl_notifications`
-- ---------------------------------------------------------------------------------------------------------------------
DROP TABLE IF EXISTS `myems_user_db`.`tbl_notifications` ;

CREATE TABLE IF NOT EXISTS `myems_user_db`.`tbl_notifications` (
  `id` BIGINT NOT NULL AUTO_INCREMENT,
  `user_id` BIGINT NOT NULL,
  `created_datetime_utc` DATETIME NOT NULL,
  `status` VARCHAR(32) NOT NULL COMMENT 'unread, read, archived',
  `subject` VARCHAR(128) NOT NULL,
  `message` LONGTEXT NOT NULL,
  `url` VARCHAR(128),
  PRIMARY KEY (`id`));
CREATE INDEX `tbl_notifications_index_1` ON  `myems_user_db`.`tbl_notifications`  (`user_id`, `created_datetime_utc`, `status`);

<<<<<<< HEAD
-- ---------------------------------------------------------------------------------------------------------------------
-- Table `myems_user_db`.`tbl_email_messages`
-- ---------------------------------------------------------------------------------------------------------------------
DROP TABLE IF EXISTS `myems_user_db`.`tbl_email_messages`;

CREATE TABLE IF NOT EXISTS `myems_user_db`.`tbl_email_messages`  (
  `id` BIGINT NOT NULL AUTO_INCREMENT,
  `rule_id` BIGINT NULL DEFAULT NULL,
  `recipient_name` VARCHAR(128) NOT NULL,
  `recipient_email` VARCHAR(128) NOT NULL,
  `subject` VARCHAR(128) NOT NULL,
  `message` LONGTEXT NOT NULL,
  `attachment_file_name` VARCHAR(128) NULL DEFAULT NULL,
  `attachment_file_object` LONGBLOB NULL,
  `created_datetime_utc` DATETIME NOT NULL,
  `scheduled_datetime_utc` DATETIME NOT NULL,
  `status` VARCHAR(32) NOT NULL COMMENT 'new, sent, timeout',
  PRIMARY KEY (`id`));
CREATE INDEX `tbl_email_messages_index_1` ON  `myems_user_db`.`tbl_email_messages`  (`status`,   `scheduled_datetime_utc`);

-- ----------------------------
-- Table `myems_user_db`.`tbl_email_message_sessions`
-- ----------------------------
DROP TABLE IF EXISTS `myems_user_db`.`tbl_email_message_sessions`;

CREATE TABLE IF NOT EXISTS `myems_user_db`.`tbl_email_message_sessions`  (
  `id` BIGINT NOT NULL AUTO_INCREMENT,
  `recipient_email` VARCHAR(128) NOT NULL,
  `token` VARCHAR(128) NOT NULL,
  `utc_expires` DATETIME NOT NULL,
  PRIMARY KEY (`id`)); 
CREATE INDEX `tbl_email_message_sessions_index_1` ON  `myems_user_db`.`tbl_email_message_sessions`  (`recipient_email`);
=======
-- ----------------------------
-- Table structure for `myems_user_db`.tbl_verification_codes
-- ----------------------------
DROP TABLE IF EXISTS `myems_user_db`.`tbl_verification_codes`;

CREATE TABLE IF NOT EXISTS `myems_user_db`.`tbl_verification_codes`  (
  `id` int NOT NULL AUTO_INCREMENT,
  `recipient_email` VARCHAR(128) NOT NULL,
  `verification_code` VARCHAR(128) NOT NULL,
  `created_datetime_utc` DATETIME NOT NULL,
  `expires_datetime_utc` DATETIME NOT NULL,
  PRIMARY KEY (`id`));
CREATE INDEX `tbl_verirication_codes_index_1` ON `myems_user_db`.`tbl_verification_codes` (`recipient_email`, `created_datetime_utc`);
>>>>>>> e863a8d4
<|MERGE_RESOLUTION|>--- conflicted
+++ resolved
@@ -142,51 +142,7 @@
   PRIMARY KEY (`id`));
 CREATE INDEX `tbl_notifications_index_1` ON  `myems_user_db`.`tbl_notifications`  (`user_id`, `created_datetime_utc`, `status`);
 
-<<<<<<< HEAD
--- ---------------------------------------------------------------------------------------------------------------------
--- Table `myems_user_db`.`tbl_email_messages`
--- ---------------------------------------------------------------------------------------------------------------------
-DROP TABLE IF EXISTS `myems_user_db`.`tbl_email_messages`;
-
-CREATE TABLE IF NOT EXISTS `myems_user_db`.`tbl_email_messages`  (
-  `id` BIGINT NOT NULL AUTO_INCREMENT,
-  `rule_id` BIGINT NULL DEFAULT NULL,
-  `recipient_name` VARCHAR(128) NOT NULL,
-  `recipient_email` VARCHAR(128) NOT NULL,
-  `subject` VARCHAR(128) NOT NULL,
-  `message` LONGTEXT NOT NULL,
-  `attachment_file_name` VARCHAR(128) NULL DEFAULT NULL,
-  `attachment_file_object` LONGBLOB NULL,
-  `created_datetime_utc` DATETIME NOT NULL,
-  `scheduled_datetime_utc` DATETIME NOT NULL,
-  `status` VARCHAR(32) NOT NULL COMMENT 'new, sent, timeout',
-  PRIMARY KEY (`id`));
-CREATE INDEX `tbl_email_messages_index_1` ON  `myems_user_db`.`tbl_email_messages`  (`status`,   `scheduled_datetime_utc`);
-
--- ----------------------------
--- Table `myems_user_db`.`tbl_email_message_sessions`
--- ----------------------------
-DROP TABLE IF EXISTS `myems_user_db`.`tbl_email_message_sessions`;
-
-CREATE TABLE IF NOT EXISTS `myems_user_db`.`tbl_email_message_sessions`  (
-  `id` BIGINT NOT NULL AUTO_INCREMENT,
-  `recipient_email` VARCHAR(128) NOT NULL,
-  `token` VARCHAR(128) NOT NULL,
-  `utc_expires` DATETIME NOT NULL,
-  PRIMARY KEY (`id`)); 
-CREATE INDEX `tbl_email_message_sessions_index_1` ON  `myems_user_db`.`tbl_email_message_sessions`  (`recipient_email`);
-=======
 -- ----------------------------
 -- Table structure for `myems_user_db`.tbl_verification_codes
 -- ----------------------------
 DROP TABLE IF EXISTS `myems_user_db`.`tbl_verification_codes`;
-
-CREATE TABLE IF NOT EXISTS `myems_user_db`.`tbl_verification_codes`  (
-  `id` int NOT NULL AUTO_INCREMENT,
-  `recipient_email` VARCHAR(128) NOT NULL,
-  `verification_code` VARCHAR(128) NOT NULL,
-  `created_datetime_utc` DATETIME NOT NULL,
-  `expires_datetime_utc` DATETIME NOT NULL,
-  PRIMARY KEY (`id`));
-CREATE INDEX `tbl_verirication_codes_index_1` ON `myems_user_db`.`tbl_verification_codes` (`recipient_email`, `created_datetime_utc`);
->>>>>>> e863a8d4
